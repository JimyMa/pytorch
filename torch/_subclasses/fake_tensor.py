import contextlib
import functools
import itertools
import logging
import os
import sys
import traceback
import weakref
from dataclasses import dataclass
from functools import partial
from typing import (
    Any,
    Callable,
    Dict,
    List,
    Optional,
    Tuple,
    Type,
    TYPE_CHECKING,
    TypeVar,
    Union,
)
from weakref import ReferenceType

import torch
import torch._custom_op
import torch._logging

from torch._guards import Source
from torch._ops import OpOverload
from torch._prims_common import (
    elementwise_dtypes,
    ELEMENTWISE_TYPE_PROMOTION_KIND,
    is_boolean_dtype,
    is_float_dtype,
    is_integer_dtype,
)
from torch._subclasses.meta_utils import MetaConverter
from torch._utils import render_call
from torch.fx.operator_schemas import normalize_function
from torch.multiprocessing.reductions import StorageWeakRef
from torch.overrides import TorchFunctionMode
from torch.utils._mode_utils import no_dispatch
from torch.utils._python_dispatch import (
    is_traceable_wrapper_subclass,
    TorchDispatchMode,
)

from torch.utils._pytree import PyTree, tree_flatten, tree_map, tree_map_only
from torch.utils._stats import count, count_label
from torch.utils.weak import WeakIdRef

if TYPE_CHECKING:
    # Import the following modules during type checking to enable code intelligence features
    # Do not import unconditionally, as they import sympy and importing sympy is very slow
    from torch.fx.experimental.symbolic_shapes import DimConstraint, DimDynamic

DimList = List

log = logging.getLogger(__name__)
not_implemented_log = torch._logging.getArtifactLogger(__name__, "not_implemented")

pytree = torch.utils._pytree
T = TypeVar("T")
TensorWeakRef = Any

aten = torch._ops.ops.aten

CONSTANT_NUMEL_LIMIT = 1

RECURSION_COUNT = 0


# Small helper that increments recursion count, and
# resets it when the object goes out of scope.  Useful
# if you don't want to increase indentation which is
# what a context manager would do.
class IncrementRecursionCount:
    def __init__(self):
        global RECURSION_COUNT
        RECURSION_COUNT += 1

    def __del__(self):
        global RECURSION_COUNT
        RECURSION_COUNT -= 1


@dataclass
class UnsupportedFakeTensorException(RuntimeError):
    reason: str


@dataclass
class DynamicOutputShapeException(RuntimeError):
    func: OpOverload


@dataclass
class DataDependentOutputException(RuntimeError):
    func: OpOverload


@dataclass
class UnsupportedOperatorException(RuntimeError):
    func: OpOverload


_device_not_kwarg_ops = (
    aten._resize_output_.default,
    aten._nested_tensor_from_tensor_list.default,
    aten._nested_tensor_from_tensor_list.out,
    aten.pin_memory.default,
    aten.is_pinned.default,
    aten.to.device,
    aten.to.prim_Device,
    aten._pin_memory.default,
    aten._pin_memory.out,
    aten._resize_output.default,
    aten._resize_output.out,
)

# this op is never actually used
_non_kwarg_device_constructors = (aten._list_to_tensor,)


# This function indicates if the backend device
# supports non-contiguous tensors
def is_noncontiguous_supported(device):
    if device.type == "hpu":
        return False
    return True


def contains_tensor_types(type):
    tensor_type = torch._C.TensorType.get()
    return type.isSubtypeOf(tensor_type) or any(
        contains_tensor_types(e) for e in type.containedTypes()
    )


_like_tensor_constructors = (
    aten.empty_like.default,
    aten.empty_like.out,
    aten.full_like.default,
    aten.full_like.out,
    aten.ones_like.default,
    aten.ones_like.out,
    aten.rand_like.default,
    aten.rand_like.out,
    aten.randn_like.default,
    aten.randn_like.out,
    aten.randint_like.default,
    aten.randint_like.out,
    aten.randint_like.low_dtype,
    aten.randint_like.low_dtype_out,
    aten.zeros_like.default,
    aten.zeros_like.out,
    aten.new_empty.default,
    aten.new_empty.out,
    aten.new_empty_strided.default,
    aten.new_empty_strided.out,
    aten.new_full.default,
    aten.new_full.out,
    aten.new_zeros.default,
    aten.new_zeros.out,
    aten.new_ones.default,
    aten.new_ones.out,
)


@contextlib.contextmanager
def unset_fake_temporarily():
    old = torch._C._unset_dispatch_mode(torch._C._TorchDispatchModeKey.FAKE)
    try:
        yield old
    finally:
        if old is not None:
            torch._C._set_dispatch_mode(old)


@functools.lru_cache(None)
def _is_tensor_constructor(func: OpOverload):
    assert isinstance(func, OpOverload)
    schema = func._schema
    if any(contains_tensor_types(arg.type) for arg in schema.arguments):
        return False
    # TODO: no real reason to restrict multiple outputs
    return (
        len(schema.returns) == 1 and schema.returns[0].type is torch._C.TensorType.get()
    )


def is_fake(x):
    if isinstance(x, FakeTensor):
        return True
    if is_traceable_wrapper_subclass(x):
        attrs, _ = type(x).__tensor_flatten__(x)
        flattened_tensors = [getattr(x, attr) for attr in attrs]
        # need to recurse because we could have nested subclasses
        all_fake = all(is_fake(x) for x in flattened_tensors)
        any_fake = any(is_fake(x) for x in flattened_tensors)
        assert all_fake == any_fake, "got mixed fake and real tensors!"
        return all_fake
    elif isinstance(x, torch.Tensor) and torch._is_functional_tensor(x):
        reapply_views = torch._C._functionalization_reapply_views_tls()
        unwrapped = torch._C._functorch._unwrap_functional_tensor(x, reapply_views)
        return is_fake(unwrapped)
    return False


def maybe_get_fake_mode(t):
    if isinstance(t, FakeTensor):
        return t.fake_mode
    if is_traceable_wrapper_subclass(t):
        inner_tensor_names, _ = t.__tensor_flatten__()
        modes = [
            maybe_get_fake_mode(getattr(t, t_name)) for t_name in inner_tensor_names
        ]
        m = modes[0]
        assert all(m is x for x in modes)
        return m
    elif isinstance(t, torch.Tensor) and torch._is_functional_tensor(t):
        reapply_views = torch._C._functionalization_reapply_views_tls()
        unwrapped = torch._C._functorch._unwrap_functional_tensor(t, reapply_views)
        return maybe_get_fake_mode(unwrapped)
    return None


@functools.lru_cache(None)
def get_schema_info(func):
    return torch._C._SchemaInfo(func._schema)  # type: ignore[attr-defined]


# many of the decompositions registered to torch/_prims do not at the moment model
# aliasing or strides, so as an incremental step, just enable the decompositions in
# torch/_decomp/decompositions.py.
# decomps are used for aot autograd tracing so we would like to unify on their
# implementation and add additional testing to them
@functools.lru_cache(None)
def torch_decomp_decompositions(func):
    from torch._decomp import decomposition_table

    decompositions = torch._decomp.decompositions
    decomp_attrs = [getattr(decompositions, attr) for attr in dir(decompositions)]
    return decomposition_table[func] in decomp_attrs


def tree_flatten_only(ty: Type[T], pytree: PyTree):
    flat_vals, _ = tree_flatten(pytree)
    return [elem for elem in flat_vals if isinstance(elem, ty)]


# Similar to `MetaConverter`, this is a class for converting
# multiple tensors into fake tensors which share the same view/storage
# structure. Like `MetaConverter`, it uses `WeakIdRef` to
# hold a weak reference for all memoized tensors.
class FakeTensorConverter:
    @property
    def tensor_memo(self):
        return self.meta_converter.tensor_memo

    meta_converter: MetaConverter
    constant_storage_mapping: Dict[StorageWeakRef, List[ReferenceType]]

    def __init__(self):
        self.meta_converter = MetaConverter()

        # map from to storage to corresponding constant tensors
        self.constant_storage_mapping = {}

    def add_constant_storage_mapping(self, fake_tensor):
        # when you have a constant, aliased tensor:
        # const_tensor.add_(torch.rand([1]))
        # all aliases of it must become no longer const
        assert isinstance(fake_tensor, FakeTensor) and fake_tensor.constant is not None
        weak_st = StorageWeakRef(fake_tensor.constant._typed_storage())

        # we need a map from a weak storage to all of its corresponding
        # constant tensors. python doesn't have the weak value equivalent
        # of defaultdict(list), so we are using a WeakValueDictionary as one
        if weak_st not in self.constant_storage_mapping:
            self.constant_storage_mapping[weak_st] = []
        self.constant_storage_mapping[weak_st].append(weakref.ref(fake_tensor))

    def invalidate_constant_aliases(self, tensor):
        assert not isinstance(tensor, FakeTensor)

        weak_st = StorageWeakRef(tensor._typed_storage())
        if weak_st not in self.constant_storage_mapping:
            return

        for weak_tensor_ref in self.constant_storage_mapping[weak_st]:
            ten = weak_tensor_ref()
            if ten is not None:
                ten._fix_weakref()
                ten.constant = None

        del self.constant_storage_mapping[weak_st]

    def _get_memo(self, t):
        if WeakIdRef(t) in self.tensor_memo:
            out = self.tensor_memo[WeakIdRef(t)]
            out._fix_weakref()
            return out
        return None

    def set_tensor_memo(self, t, v):
        th = WeakIdRef(t)

        # hold a weak ref to self, otherwise it will be kept alive
        # by the del_ten closure
        self_weak_ref = weakref.ref(self)

        def del_ten():
            self_ref = self_weak_ref()
            if self_ref is None:
                return
            # on shutdown, th may not be in memo
            self_ref.tensor_memo.pop(th, None)

        weakref.finalize(t, del_ten)
        self.tensor_memo[th] = v

    def from_real_tensor(
        self,
        fake_mode,
        t,
        make_constant=False,
        shape_env=None,
        ignore_subclass=False,
        *,
        source=None,
        dynamic_dims: "Optional[DimList[DimDynamic]]" = None,
        constraint_dims: "Optional[DimList[DimConstraint]]" = None,
        memoized_only=False,
    ):
        maybe_memo = self._get_memo(t)
        if maybe_memo is not None:
            return maybe_memo
        if memoized_only:
            return None
        existing_device = t.device
        # not yet supported in metatensors
        if t.is_quantized:
            raise UnsupportedFakeTensorException("quantized nyi in meta tensors")
        if type(t) is torch.nn.Parameter:
            assert not make_constant

        def mk_fake_tensor(make_meta_t):
            # NB: don't use in_kernel_invocation_manager. to
            # ensure FakeTensor can internally do constant computation
            # as necessary.  Invocation manager is "more correct" as
            # it works for more operators in make_meta_t, but
            # invariant is that make_meta_t only calls factories
            # for which it is not strictly necessary to use the
            # invocation manager (I think!)
            with no_dispatch():
                return FakeTensor(
                    fake_mode,
                    make_meta_t(),
                    existing_device,
                    constant=t if make_constant else None,
                )

        out = self.meta_converter(
            t,
            shape_env=shape_env,
            callback=mk_fake_tensor,
            ignore_subclass=ignore_subclass,
            source=source,
            dynamic_dims=dynamic_dims,
            constraint_dims=constraint_dims,
        )
        if out is NotImplemented:
            raise UnsupportedFakeTensorException("meta converter nyi")
        if make_constant:
            self.add_constant_storage_mapping(out)
        # NB: meta_converter set the memo
        return out

    # If you specify the device, it MUST be a meta tensor.
    def from_meta_and_device(self, fake_mode, t, device):
        assert (
            t.device.type == "meta"
        ), f"tensor's device must be `meta`, got {t.device.type} instead"
        maybe_memo = self._get_memo(t)
        if maybe_memo is not None:
            return maybe_memo
        out = FakeTensor(fake_mode, t, device)
        self.set_tensor_memo(t, out)
        return out

    # You can have a real tensor that you need to convert into a fake tensor.
    # If you have a meta tensor already, call from_meta_and_device.
    #
    # You're allowed to pass a meta tensor to be turned into a fake
    # tensor; although an odd thing to do, this can occur if you're doing
    # cross ref testing and the inner test is already operating on meta tensors.
    def __call__(
        self,
        fake_mode,
        t,
        *,
        make_constant=False,
        shape_env=None,
        ignore_subclass=False,
        source=None,
        dynamic_dims=None,
        constraint_dims=None,
        memoized_only=False,
    ):
        return self.from_real_tensor(
            fake_mode,
            t,
            make_constant,
            shape_env=shape_env,
            ignore_subclass=ignore_subclass,
            source=source,
            dynamic_dims=dynamic_dims,
            constraint_dims=constraint_dims,
            memoized_only=memoized_only,
        )


op_implementations = []


def register_op_impl(run_impl_check: Union[Callable[[OpOverload], bool], OpOverload]):
    def impl_decorator(op_impl):
        global op_implementations
        if isinstance(run_impl_check, OpOverload):
            op_implementations.append((lambda func: func == run_impl_check, op_impl))
        else:
            op_implementations.append((run_impl_check, op_impl))

        return op_impl

    return impl_decorator


@register_op_impl(
    lambda func: (_is_tensor_constructor(func) or func in _like_tensor_constructors)
)
def constructors(fake_mode, func, *args, **kwargs):
    assert func not in _non_kwarg_device_constructors
    _, new_kwargs = normalize_function(
        func, args=args, kwargs=kwargs, normalize_to_only_use_kwargs=True
    )
    if func in _like_tensor_constructors:
        default_device = new_kwargs["input"].device
        # TODO: file issue
        args = (new_kwargs.pop("input"),)
    else:
        # cpu is default device if none is specified
        default_device = torch.device("cpu")
        args = ()
    out_device = new_kwargs.pop("device", None)
    out_device = out_device if out_device is not None else default_device
    new_kwargs["device"] = torch.device("meta")
    # _like constructors have fake tensor inputs (maybe this causes the non-like
    # to fail? hmmm)
    with in_kernel_invocation_manager(fake_mode):
        r = func(*args, **new_kwargs)
    return FakeTensor(fake_mode, r, out_device)


@register_op_impl(lambda func: func in (aten.to.prim_Device, aten.to.device))
def non_kwarg_to(fake_mode, func, *args, **kwargs):
    _, new_kwargs = normalize_function(
        func, args, kwargs, normalize_to_only_use_kwargs=True
    )
    input_device = new_kwargs["device"]
    out_device = input_device if input_device else new_kwargs["input"].device
    new_kwargs["device"] = torch.device("meta")
    inp = new_kwargs.pop("input")
    with in_kernel_invocation_manager(fake_mode):
        r = func(inp, **new_kwargs)
    # TODO: I think this does the wrong thing if r is inp
    return fake_mode.fake_tensor_converter.from_meta_and_device(
        fake_mode, r, out_device
    )


def stride_incorrect_op(op):
    if op.namespace not in ("aten", "prims"):
        return False
    if op is aten._fft_c2c.default:
        return False

    op_name = op.name()
    if "fft" in op_name:
        return True
    return False


# These operators have meta implementations with incorrect strides
@register_op_impl(stride_incorrect_op)
def wordaround_stride_incorrect_op(fake_mode, func, *args, **kwargs):
    # This is a workaround for meta implmentations with incorrect strides

    def is_symbolic(x):
        if isinstance(x, FakeTensor):
            return x._has_symbolic_sizes_strides
        if isinstance(x, (torch.SymInt, torch.SymFloat, torch.SymBool)):
            return True
        return False

    # For static shapes, we can fall back to eager for the real strides
    if fake_mode.allow_fallback_kernels:
        require_dynamic = any(
            is_symbolic(x) for x in itertools.chain(args, kwargs.values())
        )
        if not require_dynamic:
            return run_fallback_kernel(fake_mode, func, args, kwargs, None)

    raise UnsupportedOperatorException(func)


# Dont default to default device handling,
# since the device of `the_template` is ignored
@register_op_impl(aten.resize_as_.default)
def resize_as_(fake_mode, func, *args, **kwargs):
    with in_kernel_invocation_manager(fake_mode):
        return func(*args, **kwargs)


@register_op_impl(aten._sparse_coo_tensor_with_dims_and_tensors.default)
def _sparse_coo_tensor_with_dims_and_tensors(fake_mode, func, *args, **kwargs):
    # TODO: remove me
    return constructors(fake_mode, func, *args, **kwargs)


# index.Tensor data-dependent in only some conditions
@register_op_impl(
    lambda func: torch.Tag.dynamic_output_shape in func.tags
    and func
    not in [aten.index.Tensor, aten.nonzero.default, aten.repeat_interleave.Tensor]
)
def dyn_shape(fake_mode, func, *args, **kwargs):
    raise DynamicOutputShapeException(func)


@register_op_impl(lambda func: func is aten.repeat_interleave.Tensor)
def repeat_interleave_tensor(fake_mode, func, repeats, output_size=None):
    if output_size is None:
        if (
            fake_mode.shape_env is None
            or not fake_mode.shape_env.allow_dynamic_output_shape_ops
        ):
            raise DynamicOutputShapeException(func)

        output_size = fake_mode.shape_env.create_unbacked_symint()

        # Avoid importing sympy at a module level
        from torch.fx.experimental.symbolic_shapes import _constrain_range_for_size

        _constrain_range_for_size(output_size)
        # TODO: consider a memo
    return repeats.new_empty(output_size)


@register_op_impl(lambda func: func is torch.ops.aten._local_scalar_dense.default)
def local_scalar_dense(fake_mode, func, arg):
    if fake_mode.shape_env is None or not fake_mode.shape_env.allow_scalar_outputs:
        # Without symints/symfloats, cannot handle this
        raise DataDependentOutputException(func)
    if is_float_dtype(arg.dtype):
        return fake_mode.shape_env.create_unbacked_symfloat()
    elif is_integer_dtype(arg.dtype):
        return fake_mode.shape_env.create_unbacked_symint()
    elif is_boolean_dtype(arg.dtype):
        return fake_mode.shape_env.create_unbacked_symbool()
    else:
        raise NotImplementedError(f"local_scalar_dense/item NYI for {arg.dtype}")


@register_op_impl(lambda func: func is torch.ops.aten.nonzero.default)
def nonzero(fake_mode, func, arg):
    if (
        fake_mode.shape_env is None
        or not fake_mode.shape_env.allow_dynamic_output_shape_ops
    ):
        # Without symints/symfloats, cannot handle this
        raise DynamicOutputShapeException(func)

    if arg.nonzero_memo is None:
        nnz = fake_mode.shape_env.create_unbacked_symint()

        # This is unsound, but it works well in practice
        # See https://docs.google.com/document/d/1lFRYAJo5nrfxRhwIzGnfi2pbLpU6T4ytSRSuLJ5qebI/edit#
        # TODO: Add a config knob to turn off this unsound behavior
        #
        # NB: If numel < 2, the bounds here might be COMPLETELY
        # disjoint with what can actually occur.  But this is fine:
        # remember, the hypothesis is that if your later code works
        # with N >= 2, it will work with N = 1 and N = 0.
        maxval = sys.maxsize - 1

        # Avoid importing sympy at a module level
        from torch.fx.experimental.symbolic_shapes import (
            _constrain_range_for_size,
            free_symbols,
        )

        if not free_symbols(arg.numel()):
            # Don't upgrade the range if numel is less than two, since we then
            # have an empty range which makes things go explodey.  We also
            # don't allow for 2 because that would specialize the unbacked
            # SymInt to 2, which is also likely to be buggy.
            if arg.numel() > 2:
                maxval = int(arg.numel())

        _constrain_range_for_size(nnz, max=maxval)

        arg._nonzero_memo = nnz
        arg._nonzero_memo_vc = arg._version

    return arg.new_empty((arg.nonzero_memo, arg.dim()), dtype=torch.int64)


@register_op_impl(lambda func: func is torch.ops.aten.masked_select.default)
def masked_select(fake_mode, func, self, mask):
    if (
        fake_mode.shape_env is None
        or not fake_mode.shape_env.allow_dynamic_output_shape_ops
    ):
        # Without symints/symfloats, cannot handle this
        raise DynamicOutputShapeException(func)

    nnz = fake_mode.shape_env.create_unbacked_symint()

    # see nonzero for commentary
    maxval = sys.maxsize - 1

    # Avoid importing sympy at a module level
    from torch.fx.experimental.symbolic_shapes import (
        _constrain_range_for_size,
        free_symbols,
    )

    if not free_symbols(arg.numel()):
        if arg.numel() >= 2:
            maxval = int(arg.numel())

    _constrain_range_for_size(nnz, max=maxval)

    return self.new_empty((nnz,))


# NB: this must be ordered after local_scalar_dense
@register_op_impl(lambda func: torch.Tag.data_dependent_output in func.tags)
def data_dep(fake_mode, func, *args, **kwargs):
    raise DataDependentOutputException(func)


# Bool Indices get Expanded as Masks
# See: IndexingUtils.h:expandTensors
def check_no_bool_index_tensors(func, self, indices):
    for index in indices:
        if index is not None and index.dtype in (torch.bool, torch.uint8):
            raise DynamicOutputShapeException(func)


def run_and_return_new_tensor_of_input_device(fake_mode, func, args, kwargs):
    _, new_kwargs = normalize_function(
        func, args=args, kwargs=kwargs, normalize_to_only_use_kwargs=True
    )

    out_device = new_kwargs["input"].device
    with in_kernel_invocation_manager(fake_mode):
        out = func(*args, **kwargs)
        if not is_noncontiguous_supported(out_device):
            out = out.new_empty(out.shape)

    if out is new_kwargs["input"]:
        return out  # copy_
    return FakeTensor(fake_mode, out, out_device)


# Dont default to default device handling,
# Since op can take in non-zero sized cpu
# index tensors with cuda self
@register_op_impl(aten.index.Tensor)
def index_tensor(fake_mode, func, *args, **kwargs):
    from torch._meta_registrations import meta_index_Tensor

    _, new_kwargs = normalize_function(
        func, args=args, kwargs=kwargs, normalize_to_only_use_kwargs=True
    )

    out_device = new_kwargs["input"].device
    # ensure nonzero call goes to fake tensor
    with fake_mode:
        out = meta_index_Tensor(*args, **kwargs)
        return out.to(out_device)


# Can take mixed meta/non-meta arguments; the meta registration
# will roughly do the right thing even when given real devices
@register_op_impl(aten._embedding_bag.default)
def embedding_bag(fake_mode, func, *args, **kwargs):
    from torch._meta_registrations import meta_embedding_bag

    with fake_mode:
        return meta_embedding_bag(*args, **kwargs)


# takes in multiple-devices, dont default to default device handling
@register_op_impl(aten.index_put.default)
@register_op_impl(aten._unsafe_index_put.default)
@register_op_impl(aten.copy.default)
@register_op_impl(aten.copy_.default)
@register_op_impl(aten.slice_scatter.default)
def multi_device_op_default(fake_mode, func, *args, **kwargs):
    return run_and_return_new_tensor_of_input_device(fake_mode, func, args, kwargs)


# same with multi_device_op_default, but return the input
@register_op_impl(aten.index_put_.default)
@register_op_impl(aten.copy.out)
@register_op_impl(aten.slice_scatter.out)
def multi_device_op_out(fake_mode, func, *args, **kwargs):
    with in_kernel_invocation_manager(fake_mode):
        out = func(*args, **kwargs)

    _, new_kwargs = normalize_function(
        func, args=args, kwargs=kwargs, normalize_to_only_use_kwargs=True
    )

    return new_kwargs["input"]


@register_op_impl(lambda fn: fn in _device_not_kwarg_ops)
def nyi(fake_mode, func, *args, **kwargs):
    assert func not in _device_not_kwarg_ops, f"NYI: {func}"


@register_op_impl(
    lambda func: func in (aten.convolution.default, aten.convolution_backward.default)
)
def conv(fake_mode, func, *args, **kwargs):
    _, kwargs = normalize_function(
        func, args=args, kwargs=kwargs, normalize_to_only_use_kwargs=True
    )
    device = kwargs["input"].fake_device
    # need to re-enable mode so the tensors report fake device
    with fake_mode:
        # if the input is unsqueezed is done in Convolution.cpp we get segfault
        k = kwargs["weight"].ndim
        batch = kwargs["input"].shape[0]

        # Avoid importing sympy at a module level
        from torch.fx.experimental.symbolic_shapes import has_hint

        if not has_hint(batch):
            # TODO: We can make this a little more faithful with best effort
            # channels last detection (but only if it's statically obvious!)
            mem_fmt = None
        elif k == 3 and not kwargs["input"].is_mkldnn and not kwargs["input"].is_xpu:
            mem_fmt = None
        else:
            if func is aten.convolution.default:
                conv_backend = torch._C._select_conv_backend(**kwargs)
            else:
                conv_backend = torch._C._select_conv_backend(
                    kwargs["input"],
                    kwargs["weight"],
                    bias=None,
                    stride=kwargs["stride"],
                    padding=kwargs["padding"],
                    dilation=kwargs["dilation"],
                    transposed=kwargs["transposed"],
                    output_padding=kwargs["output_padding"],
                    groups=kwargs["groups"],
                    bias_sizes=kwargs["bias_sizes"],
                )
            mem_fmt = torch._C._conv_determine_backend_memory_format(
                kwargs["input"], kwargs["weight"], conv_backend
            )

    def convert(t, mem_fmt):
        if t is None:
            return t
        if mem_fmt is not None:
            t = t.to(memory_format=mem_fmt)
        return FakeTensor(fake_mode, t, device)

    with in_kernel_invocation_manager(fake_mode):
        out = func(**kwargs)

        if func is aten.convolution.default:
            return convert(out, mem_fmt)
        else:
            return (
                convert(out[0], mem_fmt),
                convert(out[1], mem_fmt),
                convert(out[2], None),
            )


FAST_OP_IMPLEMENTATIONS = {}


# Unlike register_op_impl, these don't do the slow iteration for
# run_impl_check, and these run BEFORE decompositions
def register_fast_op_impl(func: OpOverload):
    def impl_decorator(op_impl):
        FAST_OP_IMPLEMENTATIONS[func] = op_impl
        return op_impl

    return impl_decorator


# infer_size_impl in ExpandUtils
def infer_size(a, b):
    dimsA = len(a)
    dimsB = len(b)
    ndim = max(dimsA, dimsB)
    expandedSizes = [0] * ndim
    for i in range(ndim - 1, -1, -1):
        offset = ndim - 1 - i
        dimA = dimsA - 1 - offset
        dimB = dimsB - 1 - offset
        sizeA = a[dimA] if dimA >= 0 else 1
        sizeB = b[dimB] if dimB >= 0 else 1
        if not (sizeA == sizeB or sizeA == 1 or sizeB == 1):
            raise RuntimeError(
                f"The size of tensor a ({sizeA}) "
                f"must match the size of tensor b ({sizeB}) "
                f"at non-singleton dimension {i})"
            )
        expandedSizes[i] = sizeB if sizeA == 1 else sizeA
    return tuple(expandedSizes)


def make_fast_binary_impl(slow_ref):
    def fast_binary_impl(mode, *args, **kwargs):
        def slow(msg):
            count_label(f"slow {msg}")
            with mode:
                return slow_ref(*args, **kwargs)

        count_label("attempt fast")

        # Fast path (based off of TensorIterator fast path).
        # Unfortunately, there is no way to easily deduplicate
        # this with either the TensorIterator C++ implementation
        # (which we don't want to SymIntify, and also the algorithm
        # here is slightly different from TensorIterator to allow
        # for broadcasting), nor the PrimTorch implementation
        # (which does not actually implement a fast path.)

        operands = args

        # compute_shape
        has_scalars = False
        has_tensors = False
        final_shape = None
        for op in operands:
            shape = op.shape if isinstance(op, torch.Tensor) else ()
            if len(shape) == 0:
                has_scalars = True
            else:
                has_tensors = True
            if final_shape is None:
                final_shape = shape
            # TODO: Minor optimization: track if the shapes
            # were equal so you can skip the equality check
            # below if unnecessary
            final_shape = infer_size(final_shape, shape)
        assert final_shape is not None

        # Do some extra safety checks to see if the output
        # stride is obvious
        for op in operands:
            if isinstance(op, torch.Tensor) and op.shape == final_shape:
                break
        else:
            return slow("both tensors nontrivially broadcast")

        # compute_types
        cpu = torch.device("cpu")
        common_device = cpu
        common_dtype = None
        output_dtype = None
        has_different_input_dtypes = False
        for op in operands:
            if not isinstance(op, torch.Tensor):
                # Use elementwise_dtypes for the tricky case
                has_different_input_dtypes = True
                continue
            if common_device == cpu and not op.device.type == "cpu":
                common_device = op.device
            # Slightly simplified here as target_dtype cannot vary
            if common_dtype is None:
                common_dtype = op.dtype
            elif common_dtype != op.dtype:
                has_different_input_dtypes = True

        if has_different_input_dtypes:
            # compute promotion
            # TODO: we don't need the compute type
            _, common_dtype = elementwise_dtypes(
                *operands, type_promotion_kind=ELEMENTWISE_TYPE_PROMOTION_KIND.DEFAULT
            )

        # check all tensors on same device
        # cpu scalars are assumed allow
        current_cpu_scalars_on_non_cpu = 0
        max_cpu_scalars_on_non_cpu = 1  # hard coded atm
        for op in operands:
            if not isinstance(op, torch.Tensor):
                continue
            if common_device != cpu and op.dim() == 0 and op.device == cpu:
                if current_cpu_scalars_on_non_cpu >= max_cpu_scalars_on_non_cpu:
                    return slow("error")
                current_cpu_scalars_on_non_cpu += 1
            elif op.device != common_device:
                return slow("error")

        # compute_fast_setup_type
        is_contiguous = True
        is_channels_last = True
        # TODO: is_non-overlapping_and_dense (not bound from Python
        # no inplace, no out, everything defined

        if is_noncontiguous_supported(common_device):
            for op in operands:
                if not isinstance(op, torch.Tensor):
                    continue
                is_contiguous = is_contiguous and op.is_contiguous(
                    memory_format=torch.contiguous_format
                )
                is_channels_last = is_channels_last and op.is_contiguous(
                    memory_format=torch.channels_last
                )
        if is_contiguous:
            # do contiguous
            count_label("fast is_contiguous")
            return FakeTensor(
                mode,
                torch.empty(
                    final_shape,
                    dtype=common_dtype,
                    device="meta",
                    memory_format=torch.contiguous_format,
                ),
                device=common_device,
            )
        if is_channels_last:
            count_label("fast channels_last")
            # do channels last
            return FakeTensor(
                mode,
                torch.empty(
                    final_shape,
                    dtype=common_dtype,
                    device="meta",
                    memory_format=torch.channels_last,
                ),
                device=common_device,
            )

        return slow("no contiguity match")

    return fast_binary_impl


@functools.lru_cache(None)
def get_fast_op_impls():
    import torch._refs

    register_fast_op_impl(torch.ops.aten.add.Tensor)(
        make_fast_binary_impl(torch._refs.add)
    )
    register_fast_op_impl(torch.ops.aten.sub.Tensor)(
        make_fast_binary_impl(torch._refs.sub)
    )
    register_fast_op_impl(torch.ops.aten.mul.Tensor)(make_fast_binary_impl(torch._refs.mul))  # type: ignore[has-type]
    register_fast_op_impl(torch.ops.aten.div.Tensor)(
        make_fast_binary_impl(torch._refs.div)
    )
    return FAST_OP_IMPLEMENTATIONS


@functools.lru_cache(None)
def init_cuda_context():
    # Backward will error with cuda Fake Tensors if no cuda tensors have been initialized first
    if torch.cuda.is_available():
        torch.empty(1, device="cuda") if torch.version.hip is None else torch.zeros(
            1, device="cuda"
        )


@contextlib.contextmanager
def in_kernel_invocation_manager(fake_mode):
    # See: note [Fake Tensor Dispatch Keys]
    prev_in_kernel = fake_mode.in_kernel_invocation
    meta_in_tls = torch._C._meta_in_tls_dispatch_include()
    assert meta_in_tls == prev_in_kernel, f"{meta_in_tls}, {prev_in_kernel}"

    guard = torch._C._DisableTorchDispatch()  # type: ignore[attr-defined]
    fake_mode.in_kernel_invocation = True
    torch._C._set_meta_in_tls_dispatch_include(True)
    try:
        yield
    finally:
        fake_mode.in_kernel_invocation = prev_in_kernel
        torch._C._set_meta_in_tls_dispatch_include(prev_in_kernel)
        del guard


# Return if the function allows Python numbers to bind to Tensors
def should_allow_numbers_as_tensors(func: OpOverload):
    return torch._C._should_allow_numbers_as_tensors(
        func.name().split("::")[-1].split(".")[0]
    )


class FakeTensorConfig:
    debug = os.environ.get("TORCH_FAKE_TENSOR_DEBUG", False)


class FakeTensor(torch.Tensor):
    """
    Meta tensors give you the ability to run PyTorch code without having to
    actually do computation through tensors allocated on a `meta` device.
    Because the device is `meta`, meta tensors do not model device propagation.
    FakeTensor extends MetaTensors to also carry an additional `fake_device`
    which tracks devices that would have been used.
    """

    fake_device: torch.device
    fake_mode: "FakeTensorMode"
    constant: Optional[torch.Tensor]

    # This memorizes the unbacked SymInt representing the number of nonzero
    # elements in this tensor.  This is helpful if you do something like
    # x[mask] and y[mask]; mask.nonzero() gets repeatedly called and should
    # give a consistent unbacked SymInt.  It needs to be invalidated in the
    # same way constant is.
    # TODO: Generalize this as needed, e.g., into a trie of memos
    _nonzero_memo: Optional[torch.SymInt]
    _nonzero_memo_vc: Optional[int]

    # Indicates to our torch_dispatch dispatching infra that
    # this is an "infra" mode with lower dispatching precedence.
    _mode_key = torch._C._TorchDispatchModeKey.FAKE

    @property
    def nonzero_memo(self):
        if self._nonzero_memo is None:
            return None
        # Version counter based tracking isn't 100% sound but it's close
        # enough
        if self._nonzero_memo_vc != self._version:
            self._nonzero_memo = None
            return None
        return self._nonzero_memo

    @property
    def device(self):
        if self.fake_mode.in_kernel_invocation:
            return torch.device("meta")
        else:
            return self.fake_device

    # Note: [Fake Tensor Dispatch Keys]
    # In order to model the behavior of device-specific autocast
    # and autograd logic, we update the dispatch keys of FakeTensors
    # to reflect their fake device. This includes the BackendComponent
    # (DispatchKey::Meta -> DispatchKey::CUDA), and also the BackendComponent
    # related Autocast and Autograd keys. __torch__dispatch__ sits below
    # Autocast and Autograd, and is only invoked when we are at the
    # kernel for the BackendComponent. Then, we add Meta to the
    # thread-local dispatch include set to hit the meta kernel
    # instead of the kernel of the BackendComponent for the fake device.
    # The `device_for_backend_keys` does that below
    # NOTE: this probably will not do the right thing for backends
    # that have dispatch keys which are higher than the "meta" key:
    # https://github.com/pytorch/pytorch/blob/main/c10/core/DispatchKey.h#L189

    @staticmethod
    def __new__(cls, fake_mode, elem, device, constant=None):
        self = torch.Tensor._make_subclass(
            cls,
            elem,
            elem.requires_grad,
            dispatch_device=True,
            device_for_backend_keys=device,
        )

        assert elem.device.type == "meta", elem.device.type
        device = device if isinstance(device, torch.device) else torch.device(device)
        # NB: it is fine, if a little confusing, for device to be meta
        # (we are faking a meta tensor in that case).  However, it often
        # indicates some sort of confusion (e.g., you accidentally passed
        # in a meta tensor when you should have passed in the real tensor).
        # So by default we disallow meta, and if you are working in a situation
        # where it is helpful (e.g., crossref testing) you can turn it back
        # on
        if not fake_mode.allow_meta:
            assert device.type != "meta"
        # normalize device.
        if device.type == "cuda":
            init_cuda_context()

        if (
            device.type
            in ["cuda", "hpu", "xpu", torch._C._get_privateuse1_backend_name()]
            and device.index is None
        ):
            device = torch.device(
                f"{device.type}:{getattr(torch, device.type).current_device()}"
            )
        self.fake_device = device  # type: ignore[attr-defined]
        self.fake_mode = fake_mode  # type: ignore[attr-defined]
        self.constant = constant  # type: ignore[attr-defined]
        self._nonzero_memo = None  # type: ignore[attr-defined]
        self._nonzero_memo_vc = None  # type: ignore[attr-defined]

        if FakeTensorConfig.debug:
            import traceback

            self._debug_trace = traceback.extract_stack()  # type: ignore[attr-defined]
        return self

    # In some circumstances, a conventional torch.Tensor constructor
    # will get rewritten to call into FakeTensor.  We must provide an
    # __init__ method that can accept the Python interpreters initialization
    # in such a situation; we must also be able to handle direct fake
    # tensor construction via FakeTensor().
    #
    # In particular, the __init__ call will look funny in the following case:
    #
    #   with FakeTensorMode():
    #       x = torch.Tensor([1, 2, 3])
    #
    # this desugars into:
    #
    #   with FakeTensorMode():
    #       x = torch.Tensor.__new__([1, 2, 3])
    #       # NB: x is a fake tensor, because of the mode!
    #       x.__init__([1, 2, 3])  # not the normal fake tensor args!
    #
    def __init__(self, *args, **kwargs):
        super().__init__()

    @staticmethod
    def from_tensor(t, fake_mode):
        return fake_mode.from_tensor(t)

    @classmethod
    @count
    def __torch_dispatch__(cls, func, types, args=(), kwargs=None):
        # need to handle here to avoid infinite recursion
        # see [in_kernel_invocation]
        if func == torch.ops.prim.device.default:
            assert len(args) == 1 and isinstance(args[0], FakeTensor)
            if args[0].fake_mode.in_kernel_invocation:
                return torch.device("meta")
            else:
                return args[0].fake_device

        # Because fake mode can return NotImplemented (if it sees a subclass
        # it doesn't know how to deal with), this test here is important
        # because the next dispatch after a fake mode will attempt to use
        # subclasses of tensors to dispatch, and any FakeTensor arguments
        # will be considered eligible.
        unrecognized_types = [
            t for t in types if not issubclass(t, FakeTensor) and t is not torch.Tensor
        ]
        if unrecognized_types:
            not_implemented_log.debug(
                "FakeTensor unrecognized subclass(es): %s", unrecognized_types
            )
            return NotImplemented

        fake_mode = None
        for arg in itertools.chain(tree_flatten(args)[0], tree_flatten(kwargs)[0]):
            if isinstance(arg, FakeTensor):
                fake_mode = arg.fake_mode
                break

        assert fake_mode is not None

        # If the fake mode is already active, don't try to reapply it!
        # NotImplemented is the right thing to return here, because the
        # typical situation this can occur is if ProxyTensorMode returned a
        # NotImplemented because of a not implemented subclass; we may have
        # unluckily attempted to hit FakeTensor's dispatch first,
        # NotImplemented lets us keep chaining until we find the actual
        # subclass
        maybe_cur_fake_mode = torch._C._get_dispatch_mode(
            torch._C._TorchDispatchModeKey.FAKE
        )
        if maybe_cur_fake_mode:
            not_implemented_log.debug(
                "FakeTensor mode already active: %s in %s",
                fake_mode,
                maybe_cur_fake_mode,
            )
            return NotImplemented

        with fake_mode:  # type: ignore[attr-defined]
            return func(*args, **kwargs)

    @staticmethod
    def _find_common_device(func, args, kwargs) -> Tuple[torch.device, bool]:
        # Returns: (common_device, has_scalar_only_inputs)

        # cpu - zero-dim tensors can be called in cuda kernels,
        # so overwrite the common_device if it the only existing
        # device comes from a cpu zero-dim tensor
        common_device = None
        has_scalar_only_inputs = False
        is_cpu_zero_dim = None

        def cpu_zero_dim(t):
            return t.device.type == "cpu" and t.dim() == 0

        def merge_devices(t):
            nonlocal common_device
            nonlocal is_cpu_zero_dim
            if not isinstance(t, FakeTensor):
                return

            if common_device is None:
                common_device = t.device
                is_cpu_zero_dim = cpu_zero_dim(t)
                return

            t_is_cpu_zero_dim = cpu_zero_dim(t)
            if t.device == common_device:
                if is_cpu_zero_dim:
                    is_cpu_zero_dim = t_is_cpu_zero_dim
                return

            # mismatching devices !
            # if current tensor is cpu 0 dim, defer to existing device
            if t_is_cpu_zero_dim:
                return

            # current device is from cpu 0 dim tensor, overwrite
            if is_cpu_zero_dim:
                common_device = t.device
                is_cpu_zero_dim = t_is_cpu_zero_dim
                return

            # mismatching devices of non-zero dim tensors, throw
            # This might be valid behavior and need to be explicitly modeled, e.g. reshape_as
            raise RuntimeError(
                f"Unhandled FakeTensor Device Propagation for {func}, found two different devices {common_device}, {t.device}"
            )

        tree_map(merge_devices, args)
        tree_map(merge_devices, kwargs)

        # some functions that allow Python numbers to bind to Tensors
        # if we have failed to find a device, and we're running one of these operators,
        # we must have scalar only inputs
        if should_allow_numbers_as_tensors(func) and common_device is None:
            # ops with scalar only inputs always have result on cpu
            has_scalar_only_inputs = True
            common_device = torch.device("cpu")

        assert common_device is not None, f"Could not find common device for {func}"

        return common_device, has_scalar_only_inputs

    # We must handle tolist in a special way for FakeTensors here in the case
    # where tolist is called from torch dispatch for tensor subclasses.
    # Ordinarily, if a program calls .tolist compiling still works because there is
    # special handling in dynamo, but for tensor subclasses if .tolist is called
    # inside torch dispatch, the .tolist call may be directly on a FakeTensor.
    # This would result in an error since wrapper subclasses don't have storage.
    # To avoid this, we handle the FakeTensor case by (1) specializing on the size
    # of the tensor to create the output Python list, and (2) creating unbacked
    # symints for each element of the list.
    def tolist(self):
<<<<<<< HEAD
        assert self.dim() == 1, "NYI for higher dims"
        shape_env = self.fake_mode.shape_env
=======
        # Avoid importing sympy at a module level
        from torch.fx.experimental.symbolic_shapes import is_symbolic

        assert self.dim() == 1 and is_symbolic(self.shape[0])
        shape_env = self.shape[0].node.shape_env
>>>>>>> 1501d5b8
        out = []
        # Specialize on the length of the list
        for _ in range(self.shape[0]):
            s = shape_env.create_unbacked_symint()
            # max value?
            torch._constrain_as_size(s, min=2)
            out.append(s)
        return out

    __torch_function__ = torch._C._disabled_torch_function_impl


# We keep one instantiation of `fake_tensor_converter` active
# for the duration of `with FakeTensorMode()`.
# This allows accurate storage aliasing across invocation of
# different operators. While this will keep all freshly allocated
# tensors alive during `FakeTensorMode`, there will no be no
# new allocations of Tensors which have non-meta storage so
# memory should not significantly increase.


class FakeTensorMode(TorchDispatchMode):
    def __init__(
        self,
        *,
        allow_fallback_kernels=True,
        allow_non_fake_inputs=False,
        shape_env=None,
        static_shapes=None,
    ):
        log.debug("create_mode 0x%x", id(self))
        self.allow_fallback_kernels = allow_fallback_kernels
        self.fake_tensor_converter = FakeTensorConverter()
        if static_shapes is not None:
            self.static_shapes = static_shapes
        else:
            self.static_shapes = shape_env is None

        import torch._functorch.config

        self.allow_meta = torch._functorch.config.fake_tensor_allow_meta

        # A flag that controls, whether we want to invoke ops on mix of
        # real weights/global variables and fake inputs
        self.allow_non_fake_inputs = allow_non_fake_inputs

        # [in_kernel_invocation]
        # when FakeTensor is invoked in user code, .device should return
        # the fake_device of the tensor so that code such as as `if x.is_cuda`
        # or torch.zeros([10, 10], device=x.device) continues to execute as if
        # the FakeTensor were real. However, within kernel execution, we return
        # the `Meta` device because all computation within the kernels should
        # behave as if the Tensors are on meta devices. Kernels should allocate
        # new tensors on meta devices, and checks like `is_meta` should return true.
        # within python refs, we always return the real device by defining
        # the device property
        self.in_kernel_invocation = False

        # True if we enter'ed and actually enabled fake tensor mode,
        # false if it was a no-op.  Not thread safe but neither is
        # in_kernel_invocation
        # If another fake mode was already active when we enter, we also stash it here.
        # That way when we exit, we know to re-enable the previous fake mode.
        self.enter_stack: List[Tuple[bool, Optional[FakeTensorMode]]] = []

        self.shape_env = shape_env

        self.stack = "".join(traceback.format_stack())

        # Indicates to our torch_dispatch dispatching infra that
        # this is an "infra" mode with lower dispatching precedence.
        self._mode_key = torch._C._TorchDispatchModeKey.FAKE

    # Typically, there is only one fake tensor mode and you test for it by
    # doing an isinstance test.  However, in some situations, there might be
    # TWO fake tensor modes.  The canonical example of this is exporting
    # a fake model: there is an outer fake mode created by the user, and
    # an inner fake mode created by Dynamo.  The two phase process is required
    # because the outer fake mode typically won't have a ShapeEnv, even if
    # the user is interested in exporting with dynamic shapes (so the inner
    # fake mode will actually have a ShapeEnv and swap in symbolic sizes.)
    #
    # In this case, it's insufficient to test only one FakeTensor: you need
    # to distinguish between our fake tensor and other fake tensors.  That's
    # what this function does.
    def is_our_fake(self, t):
        return isinstance(t, FakeTensor) and t.fake_mode is self

    @count
    def __torch_dispatch__(self, func, types, args=(), kwargs=None):
        # FakeTensorMode should not be set when we're inside of it.
        assert (
            torch._C._get_dispatch_mode(torch._C._TorchDispatchModeKey.FAKE) is None
        ), func
        try:
            return self.dispatch(func, types, args, kwargs)
        except TypeError:
            log.exception("fake tensor raised TypeError")
            raise

    # No-op if FakeTensorMode is already in use
    def __enter__(self):
        maybe_prev_fake_mode = torch._C._unset_dispatch_mode(self._mode_key)
        if self is not maybe_prev_fake_mode:
            self.enter_stack.append((True, maybe_prev_fake_mode))
            return super().__enter__()
        else:
            # no-op (still need to re-set the fake mode though since we unset it)
            torch._C._set_dispatch_mode(self)
            self.enter_stack.append((False, None))
        return self

    def __exit__(self, a, b, c):
        live, maybe_prev_fake_mode = self.enter_stack.pop()
        if live:
            out = super().__exit__(a, b, c)
            # Re-enable the previous fake mode, if there was one.
            if maybe_prev_fake_mode is not None:
                torch._C._set_dispatch_mode(maybe_prev_fake_mode)

    def dispatch(self, func, types, args=(), kwargs=None):
        kwargs = kwargs if kwargs else {}
        log.debug("%s %s %s", func, args, kwargs)

        if func == torch.ops.prim.device.default:
            # NB: Don't use is_our_fake, just serve the fake information
            # as is.  Notice we don't use 'self'; we use args[0].fake_mode
            # because they may not be the same.  It would also be possible
            # to return NotImplemented here, in which case the FakeTensor
            # handler on args[0] would handle it, but we're being nice and
            # short-circuiting quickly.
            assert len(args) == 1 and isinstance(args[0], FakeTensor)
            if args[0].fake_mode.in_kernel_invocation:
                return torch.device("meta")
            else:
                return args[0].fake_device

        if log.getEffectiveLevel() <= logging.DEBUG:
            log.debug(
                "%sFakeTensorMode.__torch_dispatch__: %s", " " * RECURSION_COUNT, func
            )
            incr = IncrementRecursionCount()

        # Some attribute queries that can be serviced directly
        # See Note [is_coalesced is dispatched]
        if func in {
            torch.ops.aten.is_coalesced.default,
            torch.ops.aten.dense_dim.default,
            torch.ops.aten.sparse_dim.default,
        }:
            # NB: no_dispatch is ok here too, this func is very simple
            with in_kernel_invocation_manager(self):
                return func(*args, **kwargs)

        flat_arg_fake_tensors = [
            t
            for t in tree_flatten_only(FakeTensor, (args, kwargs))
            if self.is_our_fake(t)
        ]
        flat_symints = tree_flatten_only(torch.SymInt, (args, kwargs))
        has_symbolic_sizes = (
            any(i._has_symbolic_sizes_strides for i in flat_arg_fake_tensors)
            or len(flat_symints) > 0
        )

        converter = self.fake_tensor_converter

        # To constant propagate through these functions:
        # 1, If this is a lift, the input tensor is guaranteed to be a
        #    constant, so we keep a copy of the original argument along so
        #    we can query it if we're asked to item() it at some later point
        # 2, Some functions that allow Python numbers to bind to Tensors, e.g, torch.div
        if func in self.lift_fns or (
            should_allow_numbers_as_tensors(func)
            and not has_symbolic_sizes
            and not flat_arg_fake_tensors
        ):
            assert all(
                t.constant is not None for t in flat_arg_fake_tensors
            ), f"{func} should not have fake inputs without constants"
            const_args, const_kwargs = pytree.tree_map_only(
                FakeTensor,
                lambda t: t.constant if self.is_our_fake(t) else t,
                (args, kwargs),
            )
            out = func(*const_args, **const_kwargs)
            if type(out) is torch.Tensor and self.may_turn_const(out):
                # NB: not in_kernel_invocation_manager because we're doing real
                # compute here
                # NB: no_dispatch() here is VERY DANGEROUS (like, segfault
                # dangerous) if this is actually a wrapper subclass tensor,
                # therefore the exact type test above
                with no_dispatch():
                    out = out.clone()
                return converter(self, out, make_constant=True)

        # See [subclass inputs] below
        # NB: If you're seeing a mysterious infinite loop involving fake
        # tensor, it might be related to this line.  Though I'm not sure
        # how you'll know to read this comment, as this line won't show up
        # in the stack trace.
        unrecognized_types = self.check_for_subclass(args, kwargs)
        if unrecognized_types:
            not_implemented_log.debug(
                "FakeTensorMode unrecognized subclass(es): %s", unrecognized_types
            )
            return NotImplemented

        # if we are in the dispatch mode, we will enter this function even if the inputs
        # are not FakeTensors. For now, throw if any non-Fake Tensor inputs
        # and just support constructors.

        # this is generated from torch.tensor(), which does not use the
        # dispatcher, to allow wrapper subclasses to wrap the new tensor
        if func in self.lift_fns:
            assert (
                len(kwargs) == 0 and len(args) == 1 and type(args[0]) is torch.Tensor
            ), f"{args} {kwargs}"

            return converter(self, args[0])

        # Recompute flat_arg_fake_tensors here again in case some of the inputs
        # were real tensors and fakified in validate_and_convert_non_fake_tensors
        (
            args,
            kwargs,
            flat_arg_fake_tensors,
        ) = self.validate_and_convert_non_fake_tensors(func, converter, args, kwargs)

        # The current constant handling only support tracing systems
        # (aot autograd, torchdynamo) where each operation is run consecutively.
        # Because each operation is run in order, we can trace out and support
        # sequences like: x = torch.tensor(0.); y = x.add_(1)
        # Whenver a constant is written to but with inputs that cannot be evaluated
        # statically, such as random_(), we invalidate all constants that alias the input
        # We will rely on functionalization for use of fake tensors constants as persistent
        # objects on an FX Graph.

        # We dispatch size/stride/numel on the FakeTensor not its constant, so bail on inplace_view
        all_constant = all(e.constant is not None for e in flat_arg_fake_tensors)
        if (
            torch.Tag.nondeterministic_seeded not in func.tags
            and torch.Tag.inplace_view not in func.tags
            and all_constant
            and len(flat_arg_fake_tensors) != 0
            and not has_symbolic_sizes
        ):
            const_args, const_kwargs = pytree.tree_map_only(
                FakeTensor,
                lambda t: t.constant if self.is_our_fake(t) else t,
                (args, kwargs),
            )

            # NB: not in_kernel_invocation_manager(self) as we want to do REAL
            # compute
            with no_dispatch():
                out = func(*const_args, **const_kwargs)

            all_constant = pytree.tree_all_only(
                torch.Tensor, lambda t: self.may_turn_const(t), out
            )

            if all_constant:
                return pytree.tree_map_only(
                    torch.Tensor,
                    lambda t: converter(self, t, make_constant=True),
                    out,
                )

            # we weren't able to turn outputs to constants,
            # so invalidate all constants that might be aliases of the outputs
            for ten in tree_flatten_only(torch.Tensor, out):
                converter.invalidate_constant_aliases(ten)

        # we are falling through to running non constant tensors, any input constant that
        # is written to must be invalidated
        self.invalidate_written_to_constants(func, flat_arg_fake_tensors, args, kwargs)

        # Try for fastpath
        if has_symbolic_sizes:
            fast_impl = get_fast_op_impls().get(func)
            if fast_impl is not None:
                return fast_impl(self, *args, **kwargs)

        # If there's a Python meta, prefer that over the decomposition
        from torch._decomp import meta_table as meta_table

        if func not in meta_table and not self.cpp_meta_supports_symint(func):
            from torch._decomp import decomposition_table

            # Prefer Python decompositions over C++ ones
            if func in decomposition_table and (
                has_symbolic_sizes
                or (
                    # TODO: Remove these exclusions, so that we can remove
                    # this leg entirely
                    torch_decomp_decompositions(func)
                    and all(not e.is_sparse for e in flat_arg_fake_tensors)
                )
            ):
                with self:
                    return decomposition_table[func](*args, **kwargs)

            with self:
                # Decomposes CompositeImplicitAutograd ops
                r = func.decompose(*args, **kwargs)
                if r is not NotImplemented:
                    return r

        # prims already wrap FakeTensor inputs to FakeTensor outputs
        # and do device logic, we dont need do anything but run them
        # and ensure that Meta kernels are dispatched to (see)
        # Fake Tensor Dispatch Keys
        # TODO - we should be use the prim aten impl
        # TODO - fix prims complex ops
        if (
            "prims::" in func._schema.name
            and hasattr(func, "prim_meta_impl")
            and not stride_incorrect_op(func)
        ):
            with self:
                return func.prim_meta_impl(*args, **kwargs)

        # Users can register FakeTensor rules for custom operators
        # Call them if they exist.
        maybe_abstract_impl = torch._library.simple_registry.singleton.find(
            func.name()
        ).abstract_impl.kernel
        if maybe_abstract_impl:
            ctx = torch._library.abstract_impl.AbstractImplCtx(self.shape_env, func)
            with torch._library.abstract_impl.set_ctx_getter(lambda: ctx), self:
                result = maybe_abstract_impl(*args, **kwargs)
                return result

        # special handling for funcs registered through `register_op_impl`,
        # e.g., manipulating args on constructor calls to construct meta tensors
        # and then afterwards wrapping them to a FakeTensor
        for run_impl_check, op_impl in op_implementations:
            if run_impl_check(func):
                op_impl_out = op_impl(self, func, *args, **kwargs)
                if op_impl_out != NotImplemented:
                    return op_impl_out

        def can_run_unsafe_fallback(func: OpOverload):
            if not self.allow_fallback_kernels:
                return False
            # It's OK to try the fallback for built-in ops (e.g. aten, prims)
            # because we control and test these but the fallback leads to unexpected behavior
            # in user-defined custom ops
            #
            # WARNING: DO NOT add any additional namespaces/operators here if they refer to operators
            # outside of the pytorch/pytorch library! Any pre-existing things here
            # are either in the pytorch/pytorch library or have been grandfathered in.
            # The fallback does not always work and MAY CRASH and emit unreadable error messages
            # so it should not be allowed by default.
            allowed_namespaces = {
                "debugprims",
                "prims",
                "aten",
                "xla",
                "vision",
                "torchtext",
                "torchaudio",
                "quantized",
            }
            grandfathered_ops_FIXME = {
                "fbgemm::gmm",
            }
            return (
                func.namespace in allowed_namespaces
                or func.name() in grandfathered_ops_FIXME
            )

        def maybe_run_unsafe_fallback(error=None):
            # no meta kernel registered, fallback to kernel for the device
            if has_symbolic_sizes or not can_run_unsafe_fallback(func):
                raise UnsupportedOperatorException(func)
            if error is None:
                error = UnsupportedOperatorException(func)
            return run_fallback_kernel(self, func, args, kwargs, error)

        # Optimization: If there is no Meta kernel, it takes a surprisingly long
        # amount of time to catch the NotImplementedError, so we check it here.
        if not torch._C._dispatch_has_computed_kernel_for_dispatch_key(
            func.name(), "Meta"
        ):
            return maybe_run_unsafe_fallback()

        # run kernel registered to meta for func, which include
        # python meta registrations, prims, decomps, and c++ meta fns (structured kernels)
        # It's possible that the kernel will return NotImplementedError
        try:
            with in_kernel_invocation_manager(self):
                r = func(*args, **kwargs)
        except NotImplementedError as not_implemented_error:
            return maybe_run_unsafe_fallback(not_implemented_error)

        return self.wrap_meta_outputs_with_default_device_logic(r, func, args, kwargs)

    # [subclass inputs]
    # Suppose we enable fake tensor mode.  This means that fake tensor
    # mode will run first.  But what if we do an operation that
    # involves a tensor subclass that will desugar into normal tensor
    # operations?  Without returning NotImplemented, fake tensor mode will run first,
    # decide that a conversion was made (since there was a non fake
    # tensor argument), and report an error that converting non
    # fake tensor is not supported.  What we actually wanted to happen
    # was to give the subclass a chance to figure out what it wants to
    # before erroring out. Returning NotImplemented here allows this.
    def check_for_subclass(self, args, kwargs):
        def check(x):
            return (
                not isinstance(x, FakeTensor)
                and type(x) is not torch.Tensor
                and type(x) is not torch.nn.Parameter
            )

        return [
            type(x) for x in tree_flatten_only(torch.Tensor, (args, kwargs)) if check(x)
        ]

    def validate_and_convert_non_fake_tensors(self, func, converter, args, kwargs):
        """
        Checks if the list of tensors are fake tensors.
        If not, try to convert them to fake tensors.
        Returns the original args, kwargs, and a flattened list of (args, kwargs) that are fake tensors.
        """
        flat_arg_fake_tensors = []

        def validate(x):
            nonlocal flat_arg_fake_tensors
            if not self.is_our_fake(x):
                if torch.Tag.inplace_view in func.tags:
                    raise Exception(
                        f"Can't call metadata mutating ops on non-Fake Tensor inputs. Found in {render_call(func, args, kwargs)}"
                    )
                if not self.allow_non_fake_inputs:
                    if isinstance(x, FakeTensor) and x.fake_mode is not self:
                        raise AssertionError("Mixing fake modes NYI")
                    raise Exception(
                        f"Please convert all Tensors to FakeTensors first or instantiate FakeTensorMode "
                        f"with 'allow_non_fake_inputs'. Found in {render_call(func, args, kwargs)}"
                    )

                x = converter(self, x)

            flat_arg_fake_tensors.append(x)
            return x

        args, kwargs = tree_map_only(
            torch.Tensor,
            validate,
            (args, kwargs),
        )
        return args, kwargs, flat_arg_fake_tensors

    def wrap_meta_outputs_with_default_device_logic(self, r, func, args, kwargs):
        wrap = self.gen_wrap_fn(func, args, kwargs)

        # if device is specified, use that
        if kwargs.get("device", None):
            return tree_map(partial(wrap, device=kwargs["device"]), r)

        return tree_map(partial(wrap), r)

    def gen_wrap_fn(self, func, args, kwargs):
        converter = self.fake_tensor_converter

        # Lazily initialized, in case there are no tensor returns
        common_device = None
        has_scalar_only_inputs = False

        def wrap(e, device=None):
            nonlocal common_device
            nonlocal has_scalar_only_inputs

            if isinstance(e, torch.Tensor) and common_device is None:
                (
                    common_device,
                    has_scalar_only_inputs,
                ) = FakeTensor._find_common_device(func, args, kwargs)

            if self.is_our_fake(e):
                torch._check(
                    e.device == common_device,
                    lambda: f"FakeTensor is wrapped to wrong device, found {e.device}, expected {common_device}",
                )

            if (
                isinstance(e, torch.Tensor)
                and not self.is_our_fake(e)
                and converter is not None
            ):
                if has_scalar_only_inputs:
                    # Under FakeTensorMode, op accepts scalar only inputs, such as aten.add/sub/mul/div,
                    # returns a real scalar tensor on CPU. See TensorMeta() in _prims/__init__.py for details.
                    # We thus directly convert real tensor to fake tensor.
                    return converter(self, e)
                else:
                    return converter.from_meta_and_device(
                        self, e, device or common_device
                    )
            else:
                return e

        return wrap

    def cpp_meta_supports_symint(self, func):
        if torch.Tag.view_copy in func.tags:
            return True
        return func in [
            aten.empty.memory_format,
            aten.empty_strided.default,
            aten.as_strided_scatter.default,
            aten.as_strided.default,
            aten.as_strided_.default,
            aten.zeros.default,
            aten.detach.default,
            aten.view_as_real.default,
            aten.view_as_complex.default,
            aten.set_.source_Storage_storage_offset,
            aten._sparse_coo_tensor_with_dims_and_tensors.default,
        ]

    @property
    def lift_fns(self):
        return (aten.lift_fresh.default, aten.lift_fresh_copy.default)

    def may_turn_const(self, t):
        return (
            t.numel() <= CONSTANT_NUMEL_LIMIT
            and not t.is_sparse
            and not self.is_our_fake(t)
            and not t.device.type == "meta"
        )

    def invalidate_written_to_constants(
        self, func, flat_arg_fake_tensors, args, kwargs
    ):
        any_constant = any(e.constant is not None for e in flat_arg_fake_tensors)
        if any_constant and get_schema_info(func).is_mutable():
            schema_info = get_schema_info(func)
            _, new_kwargs = normalize_function(
                func, args=args, kwargs=kwargs, normalize_to_only_use_kwargs=True
            )
            for k, v in new_kwargs.items():
                k = k if (k != "input" or schema_info.has_argument(k)) else "self"
                if (
                    self.is_our_fake(v)
                    and schema_info.is_mutable(k)
                    and v.constant is not None
                ):
                    self.fake_tensor_converter.invalidate_constant_aliases(v.constant)

    def from_tensor(
        self,
        tensor,
        *,
        static_shapes=None,
        ignore_subclass=False,
        source: Optional[Source] = None,
        dynamic_dims: "Optional[DimList[DimDynamic]]" = None,
        constraint_dims: "Optional[DimList[DimConstraint]]" = None,
        # Setting this flag will force FakeTensorMode to return `None` if attempting to convert a tensor we have not
        # seen before.
        memoized_only=False,
    ):
        shape_env = self.shape_env
        if static_shapes is None:
            static_shapes = self.static_shapes
        if static_shapes:
            assert (
                dynamic_dims is None
            ), "cannot set both static_shapes and dynamic_dims"
            shape_env = None
        return self.fake_tensor_converter(
            self,
            tensor,
            shape_env=shape_env,
            ignore_subclass=ignore_subclass,
            source=source,
            dynamic_dims=dynamic_dims,
            constraint_dims=constraint_dims,
            memoized_only=memoized_only,
        )


# NB: returns fake tensors
def run_fallback_kernel(fake_mode, func, args, kwargs, orig_not_implemented_exception):
    # these should all be supported, just to be safe
    # avoid fallback for operators which inplace modify metadata
    # because the input fake tensors would be umodified
    if torch.Tag.inplace_view in func.tags:
        raise orig_not_implemented_exception

    inp_impls = {}

    # Don't use in_kernel_invocation_manager(fake_mode) as we want to do
    # REAL compute (not with meta device)
    with no_dispatch():

        def to_real_tensor(e):
            if fake_mode.is_our_fake(e):
                out = torch.zeros_like(e, device=e.fake_device)
                if e.is_sparse:
                    out._coalesced_(e.is_coalesced())
                inp_impls[id(out)] = e
                return out
            return e

        args = tree_map(to_real_tensor, args)
        kwargs = tree_map(to_real_tensor, kwargs)

        r = func(*args, **kwargs)

    tensor_impls = set()
    storages = set()

    for e in tree_flatten((args, kwargs))[0]:
        if isinstance(e, torch.Tensor):
            if not e.is_sparse:
                storages.add(e._typed_storage()._cdata)

    # TODO: also check metadata change on inputs
    # proper aliasing/metadata relationship between outputs and inputs will
    # not be set up, bc of conversion to device, unless we can reuse an
    # input impl
    for e in tree_flatten(r)[0]:
        if id(e) not in inp_impls and (
            isinstance(e, torch.Tensor)
            and not e.is_sparse
            and e._typed_storage()._cdata in storages
        ):
            raise orig_not_implemented_exception

    def map_out(e):
        if isinstance(e, torch.Tensor):
            if id(e) in inp_impls:
                return inp_impls[id(e)]
            else:
                return fake_mode.fake_tensor_converter(fake_mode, e)
        else:
            return e

    return tree_map(map_out, r)


# Just for use to allow copying a module to fake tensors,
# does not apply elsewhere
class FakeCopyMode(TorchFunctionMode):
    def __init__(self, fake_mode):
        self.fake_mode = fake_mode

    def __torch_function__(self, func, types, args=(), kwargs=None):
        kwargs = kwargs if kwargs else {}

        # clone will get called in Parameter deepcopy
        if func == torch._C.TensorBase.clone:
            return func(
                self.fake_mode.from_tensor(args[0], static_shapes=True), **kwargs
            )
        elif func == torch.Tensor.__deepcopy__:
            assert len(args) == 2 and len(kwargs) == 0
            tensor, memo = args

            if id(tensor) in memo:
                return memo[id(tensor)]

            out = self.fake_mode.from_tensor(tensor, static_shapes=True)
            memo[id(tensor)] = out
            return out
        else:
            with torch._C.DisableTorchFunctionSubclass():
                return func(*args, **kwargs)<|MERGE_RESOLUTION|>--- conflicted
+++ resolved
@@ -1278,16 +1278,8 @@
     # of the tensor to create the output Python list, and (2) creating unbacked
     # symints for each element of the list.
     def tolist(self):
-<<<<<<< HEAD
         assert self.dim() == 1, "NYI for higher dims"
         shape_env = self.fake_mode.shape_env
-=======
-        # Avoid importing sympy at a module level
-        from torch.fx.experimental.symbolic_shapes import is_symbolic
-
-        assert self.dim() == 1 and is_symbolic(self.shape[0])
-        shape_env = self.shape[0].node.shape_env
->>>>>>> 1501d5b8
         out = []
         # Specialize on the length of the list
         for _ in range(self.shape[0]):
