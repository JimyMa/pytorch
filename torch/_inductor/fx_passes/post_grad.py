--- conflicted
+++ resolved
@@ -634,7 +634,6 @@
         Given a node that calls an in-placeable op, return the arg nodes that
         would be mutated if the op were its in-place variant.
 
-<<<<<<< HEAD
         NOTE: we assume the in-placeable op to have the same signature as its
         in-place variant.
         """
@@ -644,8 +643,6 @@
         return mutated_args
 
 
-=======
->>>>>>> a144eb50
 def reinplace_inplaceable_ops(graph):
     """
     Reinplaces in-placeable operations.
@@ -699,23 +696,9 @@
                 return True
         return False
 
-<<<<<<< HEAD
     def can_inplace(node, mutated_args):
         for mutated_arg in mutated_args:
             if get_node_storage(mutated_arg) is None:
-=======
-    def can_inplace(node, mutated_arg):
-        if isinstance(mutated_arg, (list, tuple)):
-            return all(can_inplace(node, arg) for arg in mutated_arg)
-
-        if get_node_storage(mutated_arg) is None:
-            return False
-        shared_view_nodes = storage_to_nodes[get_node_storage(mutated_arg)]
-        if mutated_arg.op == "placeholder":
-            if not (
-                copy_node := copy_args_to_copy_nodes.get((mutated_arg, node), False)
-            ):
->>>>>>> a144eb50
                 return False
             shared_view_nodes = storage_to_nodes[get_node_storage(mutated_arg)]
             if mutated_arg.op == "placeholder":
@@ -735,23 +718,9 @@
                 # do not allow for inplacing.
                 # This would require more sophisticated algorithm to handle
                 return False
-<<<<<<< HEAD
             elif any_use_of_views_after_node(node, shared_view_nodes, copy_node=None):
                 return False
         return True
-=======
-
-            return True
-        elif any(view.op == "placeholder" for view in shared_view_nodes):
-            # If mutated arg is view of any of the inputs of the graph,
-            # do not allow for inplacing.
-            # This would require more sophisticated algorithm to handle
-            return False
-        else:
-            return not any_use_of_views_after_node(
-                node, shared_view_nodes, copy_node=None
-            )
->>>>>>> a144eb50
 
     inplaceable_ops = {
         aten.index_put.default: InplaceableOp(aten.index_put_.default, [0]),
@@ -764,10 +733,10 @@
         c10d_functional = torch.ops._c10d_functional
         inplaceable_collective_ops = {
             c10d_functional.all_reduce.default: InplaceableOp(
-                c10d_functional.all_reduce_.default, 0
+                c10d_functional.all_reduce_.default, [0]
             ),
             c10d_functional.all_reduce_coalesced.default: InplaceableOp(
-                c10d_functional.all_reduce_coalesced_.default, 0
+                c10d_functional.all_reduce_coalesced_.default, [0]
             ),
         }
         inplaceable_ops.update(inplaceable_collective_ops)
@@ -785,22 +754,11 @@
 
     for node in graph.nodes:
         if (inplaceable_op := inplaceable_ops.get(node.target, None)) is not None:
-<<<<<<< HEAD
             mutated_args = inplaceable_op.get_flat_mutated_args(node)
             if can_inplace(node, mutated_args):
                 # Erase all copy epilogues incurred by this node
                 for mutated_arg in mutated_args:
                     erase_copy_epilogue(node, mutated_arg)
-=======
-            mutated_arg = node.args[inplaceable_op.mutated_arg]
-            if can_inplace(node, mutated_arg):
-                # TODO(yifu): this doesn't properly remove copy epilogues for
-                # ops that mutate multiple inputs. Need to revise the copy
-                # node tracking logic to support the case.
-                copy_node = copy_args_to_copy_nodes.get((mutated_arg, node))
-                if copy_node is not None:
-                    graph.erase_node(copy_node)
->>>>>>> a144eb50
                 node.target = inplaceable_op.inplace_op
         elif node.target in inplaceable_triton_ops:
             # inplaceable_triton_ops take an additional argument called
@@ -811,15 +769,8 @@
             for arg in node.kwargs["tensors_to_clone"]:
                 assert arg in node.kwargs["kwargs"]
                 mutated_arg = node.kwargs["kwargs"][arg]
-<<<<<<< HEAD
                 if can_inplace(node, [mutated_arg]):
                     erase_copy_epilogue(node, mutated_arg)
-=======
-                if can_inplace(node, mutated_arg):
-                    copy_node = copy_args_to_copy_nodes.get((mutated_arg, node))
-                    if copy_node is not None:
-                        graph.erase_node(copy_node)
->>>>>>> a144eb50
                 else:
                     tensors_to_clone.append(arg)
             kwargs = dict(node.kwargs)
