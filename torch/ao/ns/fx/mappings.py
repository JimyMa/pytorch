--- conflicted
+++ resolved
@@ -603,11 +603,8 @@
         nniqat.LinearBn1d,
         nniqd.LinearReLU,
         nni.LinearLeakyReLU,
-<<<<<<< HEAD
         nni.LinearTanh,
-=======
         nni.ConvAdd2d,
->>>>>>> 92e158f87d4 ([Quant][FX] Lower QConvAdd2d for onednn backend)
     ])
 
     MODS_IO_TYPE_INT8: Set[NSNodeTargetType] = set([
