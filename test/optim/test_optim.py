--- conflicted
+++ resolved
@@ -1282,24 +1282,8 @@
             self.assertEqual(len(ws), 1)
             for warning in ws:
                 self.assertEqual(len(warning.message.args), 1)
-<<<<<<< HEAD
-                self.assertRegex(warning.message.args[0], "Passing in a raw Tensor is deprecated.")
-=======
                 self.assertRegex(warning.message.args[0],
                                  "Passing in a raw Tensor as ``params`` to SparseAdam ")
-        with self.assertRaisesRegex(
-            ValueError, "Invalid beta parameter at index 0: 1.0"
-        ):
-            SparseAdam(None, lr=1e-2, betas=(1.0, 0.0))
-        with self.assertRaisesRegex(
-            ValueError, "SparseAdam requires dense parameter tensors"
-        ):
-            SparseAdam([torch.zeros(3, layout=torch.sparse_coo)])
-        with self.assertRaisesRegex(
-            ValueError, "SparseAdam requires dense parameter tensors"
-        ):
-            SparseAdam([{"params": [torch.zeros(3, layout=torch.sparse_coo)]}])
->>>>>>> b102299c
 
     # ROCm precision is too low to pass this test
     def test_adadelta(self):
