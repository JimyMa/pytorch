--- conflicted
+++ resolved
@@ -62,11 +62,6 @@
     format_guard_bug_msg,
 )
 from ._aot_autograd.functional_utils import (  # noqa: F401
-<<<<<<< HEAD
-    gen_alias_from_base,
-    assert_functional_graph,
-    from_functional,
-=======
     is_fun,
     to_fun,
     from_fun,
@@ -75,7 +70,6 @@
     assert_functional_graph,
     _get_mutation_type,
     _check_if_mutation_can_be_in_graph,
->>>>>>> e7b96738
 )
 from ._aot_autograd.schemas import (  # noqa: F401
     OutputType,
@@ -118,11 +112,12 @@
     functionalized_rng_runtime_epilogue,
     aot_dispatch_subclass_wrapper,
 )
-from ._aot_autograd.traced_function_transforms import (
+from ._aot_autograd.traced_function_transforms import (  # noqa: F401
     fn_input_mutations_to_outputs,
     fn_prepped_for_autograd,
     create_joint,
     create_functionalized_fn,
+    create_functionalized_rng_ops_wrapper,
 )
 
 zip = strict_zip
@@ -388,285 +383,6 @@
 # ~~~~~~~~~~~~~~~~~~~~~~~~~~~~~~~~~~~~~~~~~~~~~~~~~~~~~~~~~~~~~~~~~~~~~~~~~~~~~~~~~~~~~~~~~~~~~~~~~~~~~~~~~~~~~~~~~~~~~
 
 
-<<<<<<< HEAD
-=======
-
-
-# This function returns a new function that returns mutated inputs as outputs.
-# if keep_data_input_mutations is set, then we assume that data-only mutations
-# will be left in the graph, and we only return metadata-mutated inputs as outputs.
-def fn_input_mutations_to_outputs(
-    fn: Callable,
-    meta: ViewAndMutationMeta,
-    keep_data_input_mutations: bool,
-) -> Any:
-    def inner_fn(*args):
-        outs = fn(*args)
-        assert len(meta.output_info) == len(outs)
-        # The compiled fw will return mutated input tensors, *including* metadata-only mutation.
-        # However, if keep_data_input_mutations is set, the compiled fw only needs to return metadata-mutated inputs.
-        # (because data-only input mutations are handled directly in the compiled graph)
-        mutated_inputs_to_return = [
-            x
-            for (i, x) in enumerate(args)
-            if i in meta.mutated_inp_runtime_indices
-        ]
-        return *mutated_inputs_to_return, *outs
-    return inner_fn
-
-# This function takes in a fn with external aliasing and mutation,
-# and returns a new fn with no external aliasing and mutation,
-# as needed for autograd.
-# The main transformations are:
-# - Return mutated inputs as extra outputs
-# - Clone mutated inputs that require gradients,
-#   because autograd will require us to pass the pre-mutated inputs into autograd.grad
-# - Return intermediate bases of outputs as additional outputs,
-#   needed to appease autograd.Function
-# The new function returns:
-# (1) The updated outputs
-# (2) A boolean mask of len(new_fn_outputs),
-#     that can be used to tell autograd.grad which outputs should get tangents
-#     if we trace the backward.
-def fn_prepped_for_autograd(
-    fn: Callable,
-    meta: ViewAndMutationMeta,
-) -> Any:
-    def inner_fn(*args):
-        args_maybe_cloned = [
-            maybe_to_fresh_input(i, t, meta) for i, t in enumerate(args)
-        ]
-
-        outs = fn(*args_maybe_cloned)
-        assert isinstance(outs, (tuple, list))
-        outs = list(outs)
-        assert len(meta.output_info) == len(outs)
-
-        mutated_inputs_to_return = [
-            x
-            for (i, x) in enumerate(args_maybe_cloned)
-            if i in meta.mutated_inp_runtime_indices
-        ]
-
-        intermediate_bases = []
-        for i, (o, info) in enumerate(zip(outs, meta.output_info)):
-            if info.output_type == OutputType.alias_of_intermediate_save_as_output:
-                intermediate_bases.append(o._base)
-
-        assert meta.num_intermediate_bases == len(intermediate_bases)
-
-        # the compiled forward should return (mutated_inputs, user_outs, intermediate_bases)
-        fw_outs_to_return = *mutated_inputs_to_return, *outs, *intermediate_bases
-
-        # Also return a boolean mask specifying which outputs to this function will be used as tangents
-        mutated_inputs_grad_mask = [
-            meta.input_info[meta.mutated_inp_runtime_indices[i]].mutates_data and
-            meta.input_info[meta.mutated_inp_runtime_indices[i]].requires_grad
-            for (i, x) in enumerate(mutated_inputs_to_return)
-        ]
-
-        # Pass any (non-aliased) outputs in as tangents, since they'll be returned as outputs in the fw
-        # For outputs that are aliases of intermediates, we will have returned the output's _base as an output in the graph instead,
-        # which we *should* send to grad()
-        output_grad_mask = [
-            meta.output_info[i].output_type in [OutputType.non_alias, OutputType.unsafe_view_alias, OutputType.custom_function_view]
-            # Also, only tensor outputs should participate in the backward
-            # (in particular, Symint outputs in the forward graph shouldn't get tangents)
-            and issubclass(meta.output_info[i].raw_type, torch.Tensor)
-            and meta.output_info[i].requires_grad
-            for (i, x) in enumerate(outs)
-        ]
-
-        intermediate_base_grad_mask = [True for _ in range(len(intermediate_bases))]
-
-        out_grad_mask = mutated_inputs_grad_mask + output_grad_mask + intermediate_base_grad_mask
-        assert len(out_grad_mask) == len(fw_outs_to_return)
-
-        # Take care to grab and sync the updated inputs from primals_after_cloning (the inputs we actually mutate!)
-        # and not primals (the preserved inputs, pre-mutation, that we pass to grad())
-        # This is annoying: our joint function needs to be aware of functionalization
-        # (syncing mutated inputs before calling autograd.grad())
-        # In theory, we could make the autograd engine do this automatically, although that probably isn't any cleaner.
-        for arg in args_maybe_cloned:
-            if not isinstance(arg, Tensor):
-                continue
-            sync_functional_tensor(arg)
-
-        return fw_outs_to_return, out_grad_mask
-    return inner_fn
-
-# Given a fn, computes the joint.
-# NOTE: fn is expects the following behavior:
-# (1) fn() needs to return a tuple of (outs, mask),
-#     where `mask` tells us which outputs are meant to have tangents.
-#     we don't know this info automatically, because we don't actually want to blindly
-#     compute tangents for every output that requires grad.
-#     Specifically, outputs that alias inputs won't participate in the backward and get tangents.
-# (2) fn() cannot mutate any inputs that require gradient.
-#     otherwise, when we compute autograd.grad(), we will not take those input mutations into account
-#     (the way this is handled is that we ensure any inputs that normally get mutated are cloned first)
-def create_joint(
-    fn: Callable, *, aot_config: AOTConfig
-) -> Any:
-    def inner_fn(primals: List[Any], tangents: List[Any]):
-        outs, tangent_mask = fn(*primals)
-        assert len(tangent_mask) == len(outs)
-        outs_to_grad = [o for needs_tangent, o in zip(tangent_mask, outs) if needs_tangent]
-        assert len(outs_to_grad) == len(tangents)
-
-        # Get the inputs that need gradients
-        grad_primals = []
-        inputs_needs_grads = []
-        # Note that we're not using primals here,
-        # being carefully not to pass any mutated inputs into autograd.grad()
-        for p in primals:
-            is_grad_tensor = isinstance(p, Tensor) and p.requires_grad
-            inputs_needs_grads.append(is_grad_tensor)
-            if is_grad_tensor:
-                grad_primals.append(p)
-
-        # Get the outputs that need gradients
-        needed_outs = []
-        needed_tangents = []
-        for out, tangent in zip(outs_to_grad, tangents):
-            if isinstance(out, Tensor) and out.requires_grad:
-                # A bit sketchy, but fixes e.g. test_aot_autograd_exhaustive_matmul_cpu_float32
-                # The issue is that we are sensitive to decomps that don't accurately maintain
-                # their output's _base.shape compared to eager mode, and this helps mitigate a bit.
-                # The not definitely_false is also sketchy; if unbacked
-                # symints are involved, we're just going to assume that the
-                # decomps setup the base shape correctly
-                needed_outs.append(
-                    out if not definitely_false(sym_eq(out.shape, tangent.shape)) else out.view(tangent.shape)
-                )
-                needed_tangents.append(tangent)
-
-        setup_stacktrace_preservation_hooks([out.grad_fn for out in needed_outs])
-
-        if config.functionalize_rng_ops:
-            PhiloxStateTracker.mark_beginning_of_backward()
-        backward_out = []
-        # Call the backwards pass
-        if grad_primals:
-            with fx_traceback.preserve_node_meta():
-                # for full graph export, we always export a joint graph where we assume no tangents are needed.
-                if aot_config.no_tangents:
-                    assert len(needed_tangents) == 1 and needed_tangents[0].numel() == 1
-                    backward_out = torch.autograd.grad(
-                        needed_outs,
-                        grad_primals,
-                        allow_unused=True,
-                    )
-                else:
-                    backward_out = torch.autograd.grad(
-                        needed_outs,
-                        grad_primals,
-                        grad_outputs=needed_tangents,
-                        allow_unused=True,
-                    )
-        backward_out_iter = iter(backward_out)
-        return outs, [
-            next(backward_out_iter) if i else None for i in inputs_needs_grads
-        ]
-
-    def inner_fn_with_anomaly(*args):
-        with fx_traceback.preserve_node_meta(), warnings.catch_warnings():
-            warnings.filterwarnings(
-                "ignore", "Anomaly Detection has been enabled."
-            )
-            with torch.autograd.detect_anomaly(check_nan=False):
-                return inner_fn(*args)
-
-    return inner_fn_with_anomaly
-
-# This creates the final function that we want to trace using make_fx(),
-# in both aot_dispatch_autograd and aot_dispatch_base.
-# Preconditions:
-# - fn corresponds to the user's fw function
-# - fn arguments have been flattened, duplicate arguments have been handled
-# - In the returned function, the "primals" arguments *includes* synthetic bases.
-# This function does the work of functionalizing the input function,
-# and performing copy_() calls at the end of the function if `keep_input_mutations` is set.
-# The function returned has signature that is either:
-# (1) "traced_fn(primals: List[Any])" if trace_joint is False
-# (2) "traced_fn(primals: List[Any], tangents: List[Any])" if trace_joint is True
-# Returns a new (functionalized) function, and updated arguments to call it with.
-def create_functionalized_fn(
-    fn,
-    args,
-    *,
-    meta: ViewAndMutationMeta,
-    aot_config: AOTConfig,
-    trace_joint: bool,
-) -> Tuple[Callable, List[Any]]:
-    def functionalized_f_helper(*args):
-        # Wrap inputs into functional wrappers
-        f_args = pytree.tree_map(to_fun, args)
-
-        # See Note [Disabling Functionalize TLS Above Python Functionalization]
-        disable_above = torch._C._ExcludeDispatchKeyGuard(torch._C.DispatchKeySet(torch._C.DispatchKey.Functionalize))
-        with disable_above, FunctionalTensorMode():
-            # Run the joint
-            f_outs = fn(*f_args)
-
-        if aot_config.keep_inference_input_mutations:
-            # Note: This is a bit annoying. There's a layering issue here, where:
-            # (1) functionalization needs to operate on **synthetic base** inputs, before unpacking them into the "real" inputs.
-            # (2) For keep_input_mutations, we support tracing a call to copy_() directly on mutated inputs.
-            #     However, we **only** want to support this for inputs that have data-only (and no metadata) mutations,
-            #     because inductor (and backends in generally) would prefer not to see these (e.g. as_strided_(), resize_()).
-            #     This makes it pretty difficult for this logic to operate on synthetic bases.
-            # (3) In addition, there are cases where it's significantly cheaper to perform the copy on the individual
-            #     (unpacked) input aliases, instead of the synthetic base.
-            # Example case where (3) could be important:
-            #
-            #     def f(x, y):
-            #         x.mul_(2)
-            #         y.mul_(3)
-            #         return x, y
-            #    a = torch.ones(1'000'000)
-            #    x, y = out(a[0:9], a[1:10])
-            #
-            # It would be much better to add copy_() calls into the graph for the two tiny slices, instead of materializing
-            # a giant "updated synthetic base" and copying into a's entire storage.
-            #
-            # For now, we are pessimistically not performing the optimization from (3);
-            # we will materialize an "updated" synthetic base, and copy it back to the synthetic input base.
-            # This allows us to factor aot autograd much more nicely, since only one area of the code needs to worry
-            # about synthetic bases.
-            for i, (inpt_old, inpt_f) in enumerate(zip(args, f_args) if not trace_joint else zip(args[0], f_args[0])):
-                if not isinstance(inpt_f, torch.Tensor):
-                    continue
-                assert is_fun(inpt_f)
-                inpt_new = from_fun(inpt_f)
-                if meta.input_info[i].mutation_type == MutationType.MUTATED_IN_GRAPH:
-                    # We found an input that had a (data-only) mutation.
-                    # Since keep_input_mutations is set, we need to faithfully apply a copy_()
-                    # so the compiler will see the input mutation in the graph.
-                    if meta.input_info[i].mutations_hidden_from_autograd:
-                        with torch.no_grad(), torch.autograd._unsafe_preserve_version_counter(inpt_old):
-                            inpt_old.copy_(inpt_new)
-                    else:
-                        inpt_old.copy_(inpt_new)
-
-        return pytree.tree_map(from_fun, f_outs)
-
-    # Kinda annoying, but needed to make sure that the fx graph we trace out has "primals"
-    # and "tangents" as its input names (which are special-cased by the partitioner)
-    def joint_helper(primals, tangents):
-        return functionalized_f_helper(primals, tangents)
-
-    def fwd_helper(*args):
-        return functionalized_f_helper(*args)
-
-    helper = joint_helper if trace_joint else fwd_helper
-    if config.functionalize_rng_ops:
-        # Setup the wrapper for functionalization of rng ops
-        helper, args = create_functionalized_rng_ops_wrapper(helper, args, trace_joint)
-
-    return helper, args
-
->>>>>>> e7b96738
 def create_graph(f, args, *, aot_config: AOTConfig) -> torch.fx.GraphModule:
     with enable_python_dispatcher():
         fx_g = make_fx(f, decomposition_table=aot_config.decompositions)(*args)
