import functools
import math
import warnings
from typing import Any, Callable, cast, Dict, Iterator, no_type_check, Tuple

import torch
import torch.distributed as dist
import torch.distributed.algorithms._checkpoint.checkpoint_wrapper as checkpoint_wrapper

# Import the entire FSDP file to avoid circular imports
import torch.nn as nn
import torch.nn.functional as F

from torch.distributed._shard.sharded_tensor import (
    init_from_local_shards,
    Shard,
    ShardedTensor,
)
from torch.distributed.fsdp._common_utils import (
    _all_handles,
    _FSDPState,
    _has_fsdp_params,
    _is_composable,
    _module_handles,
    clean_tensor_name,
    FSDP_PREFIX,
    FSDP_WRAPPED_MODULE,
)
from torch.distributed.fsdp._runtime_utils import (
    _cast_buffers_to_dtype_and_device,
    _clear_grads_if_needed,
    _get_buffer_dtypes,
    _lazy_init,
)
from torch.distributed.fsdp.api import FullStateDictConfig, StateDictType
from torch.distributed.utils import _replace_by_prefix

from ._fsdp_extensions import (
    _ext_chunk_tensor,
    _ext_pre_load_state_dict_transform,
    _extensions as _user_extensions,
)
from ._unshard_param_utils import (
    _deregister_orig_params,
    _register_orig_params,
    _unshard_params,
    FLAT_PARAM,
)
from .flat_param import FlatParamHandle


def _convert_to_wrapped_module_name(module_name: str) -> str:
    module_name = module_name.replace(f"{FSDP_PREFIX}", "")
    module_name = module_name.replace(f"{FSDP_WRAPPED_MODULE}", "")
    if module_name:
        module_name = f"{module_name}."
    # Activation checkpoint adds a prefix that has to be
    # removed as well.
    module_name = module_name.replace(checkpoint_wrapper._CHECKPOINT_PREFIX, "")
    return module_name


def _param_fqns(
    module: nn.Module, fsdp_state: _FSDPState
) -> Iterator[Tuple[str, str, str]]:
    if not _has_fsdp_params(fsdp_state, module):
        return
    for param_name, module_name in _module_handles(fsdp_state, module)[
        0
    ].parameter_module_names():
        module_name = _convert_to_wrapped_module_name(module_name)
        fqn = f"{module_name}{param_name}"
        yield fqn, param_name, module_name


def _shared_param_fqns(module: nn.Module, fsdp_state) -> Iterator[Tuple[str, str, str]]:
    for param_name, module_name in _module_handles(fsdp_state, module)[
        0
    ].shared_parameter_module_names():
        module_name = _convert_to_wrapped_module_name(module_name)
        fqn = f"{module_name}{param_name}"
        yield fqn, param_name, module_name


@no_type_check
def _enter_unshard_params_ctx(
    module: nn.Module,
    fsdp_state: _FSDPState,
    recurse: bool = False,
    writeback: bool = False,
    rank0_only: bool = False,
    offload_to_cpu: bool = False,
    with_grads: bool = False,
) -> None:
    """
    state_dict hooks cannot use the pure context call as the checkpoint flow
    requires to enter the context in the pre-hook but leave the context in the
    post-hook. This API enters the context of ``_unshard_params``.
    """
    assert module not in fsdp_state._unshard_params_ctx, (
        "Entering the ``_unshard_params`` context but _unshard_params_ctx[module] "
        "is not None."
    )
    fsdp_state._unshard_params_ctx[module] = _unshard_params(
        module,
        fsdp_state,
        writeback=writeback,
        rank0_only=rank0_only,
        offload_to_cpu=offload_to_cpu,
        with_grads=with_grads,
    )
    fsdp_state._unshard_params_ctx[module].__enter__()


@no_type_check
def _exit_unshard_params_ctx(module: nn.Module, fsdp_state: _FSDPState) -> None:
    """A helper function to exit ``_unshard_params`` context."""
    fsdp_state._unshard_params_ctx[module].__exit__(None, None, None)
    fsdp_state._unshard_params_ctx.pop(module)


def _common_pre_state_dict_hook(
    module: nn.Module,
    fsdp_state: _FSDPState,
) -> None:
    """Performs the pre-state_dict tasks shared by all state_dict types."""
    if torch.cuda.is_available():
        torch.cuda.synchronize()
    # TODO: need to check if this is always correct for composable FSDP.
    _lazy_init(fsdp_state, module)
    # TODO: change to this call after pre_state_dict_hook is in `nn.Module`.
    if fsdp_state._is_root:
        _clear_grads_if_needed(_all_handles(fsdp_state))


def _common_unshard_pre_state_dict_hook(
    module: nn.Module,
    fsdp_state: _FSDPState,
    offload_to_cpu: bool,
    rank0_only: bool,
) -> None:
    """
    Performs the pre-state_dict tasks shared by all state_dict types that require
    ``_unshard_params()``. FULL_STATE_DICT and SHARDED_STATE_DICT use this hook.
    """
    _enter_unshard_params_ctx(
        module,
        fsdp_state,
        recurse=False,
        writeback=False,
        offload_to_cpu=offload_to_cpu,
        rank0_only=rank0_only,
    )


# TODO: change to the decorator style. See ``_full_pre_state_dict_hook``.
@no_type_check
def _common_unshard_post_state_dict_hook(
    module: nn.Module,
    fsdp_state: _FSDPState,
    state_dict: Dict[str, Any],
    prefix: str,
    param_hook: Callable,
) -> Dict[str, Any]:
    """
    The post-state_dict flow that shared by all state_dict types that require
    ``_unshard_params()``. FULL_STATE_DICT and SHARDED_STATE_DICT use this
    hook.
    """
    _replace_by_prefix(state_dict, prefix + f"{FSDP_PREFIX}", prefix)
    # Return early for trivial cases
    if not state_dict or not _has_fsdp_params(fsdp_state, module):
        _exit_unshard_params_ctx(module, fsdp_state)
        return state_dict

    # If a rank does not have unsharded parameters(when `rank0_only=True`
    # and `rank != 0`), then the rank only needed to participate in the
    # all-gather and does not need to save the # state dict. We simply check
    # rank0_only to ensure this issue.
    rank0_only = (
        fsdp_state._state_dict_type == StateDictType.FULL_STATE_DICT
        and cast(FullStateDictConfig, fsdp_state._state_dict_config).rank0_only
    )
    # no_fsdp_return means the state_dict returned by this rank should contain
    # only non-FSDP controlled parameters and buffers.
    no_fsdp_return = rank0_only and fsdp_state.rank != 0
    if no_fsdp_return and not fsdp_state._use_orig_params:
        for clean_key in fsdp_state._buffer_names:
            # This is a hack to support activation checkpoint.
            clean_key = clean_key.replace(
                f"{checkpoint_wrapper._CHECKPOINT_PREFIX}.", ""
            )
            state_dict.pop(f"{prefix}{clean_key}", None)
        # Non-zero ranks have flat_param key when rank0_only=True, because rank0_only=True is
        # passed in to unshard context, but nonzero ranks reshard early, causing this flat_param
        # to appear in state_dict.
        state_dict.pop(f"{prefix}{FLAT_PARAM}")
        _exit_unshard_params_ctx(module, fsdp_state)
        return state_dict

    # Loop only the parameters saved in this instance's wrapped module to
    # avoid processing buffers.
    for fqn, param_name, module_name in _param_fqns(module, fsdp_state):
        fqn = f"{prefix}{fqn}"
        if no_fsdp_return:
            state_dict.pop(fqn)
            continue
        assert fqn in state_dict, (
            f"FSDP assumes {fqn} is in the state_dict but the state_dict only "
            f"has {state_dict.keys()}. "
            f"prefix={prefix}, module_name={module_name}, "
            f"param_name={param_name} rank={fsdp_state.rank}."
        )

        param_hook(state_dict, prefix, fqn)
    _exit_unshard_params_ctx(module, fsdp_state)

    cpu_device = torch.device("cpu")
    buffer_clean_fqns = []
    buffers = []
    for clean_key in fsdp_state._buffer_names:
        # This is a hack to support activation checkpoint.
        clean_key = clean_tensor_name(clean_key)
        fqn = f"{prefix}{clean_key}"
        if fqn not in state_dict:
            # A buffer can be registered as non-persistent.
            continue
        if no_fsdp_return:
            state_dict.pop(fqn)
        else:
            buffer = state_dict[fqn]
            if (
                fsdp_state._state_dict_config.offload_to_cpu
                and buffer.device != cpu_device
            ):
                state_dict[fqn] = buffer.to(cpu_device)
            # TODO: for composable FSDP, this should be clean_tensor_name(clean_key),
            buffer_clean_fqns.append(clean_key)
            buffers.append(state_dict[fqn])
    if buffers and fsdp_state._mixed_precision_enabled_for_buffers():
        buffer_dtypes = _get_buffer_dtypes(fsdp_state, buffer_clean_fqns)
        _cast_buffers_to_dtype_and_device(
            buffers, buffer_dtypes, fsdp_state.compute_device
        )
        for buffers, clean_fqn in zip(buffers, buffer_clean_fqns):
            fqn = f"{prefix}{clean_fqn}"
            state_dict[fqn] = buffer.clone()
    return state_dict


@no_type_check
def _full_pre_state_dict_hook(
    fsdp_state: _FSDPState,
    module: nn.Module,
    *args,
    **kwargs,
) -> None:
    """
    Hook that runs before model.state_dict() is called. pre-state_dict hook is
    not actually supported by ``nn.Module``. As a result, this API is called
    from ``_full_post_state_dict_hook()`` to simulate the case. Once pre-state_dict
    is supported in ``nn.Module``, this hook will be registered as a hook in
    ``nn.Module``.

    TODO: clean the callsites and hacks after ``pre_state_dict_hook` ` is supported
    in ``nn.Module``.
    """
    _common_pre_state_dict_hook(module, fsdp_state)
    _common_unshard_pre_state_dict_hook(
        module,
        fsdp_state,
        offload_to_cpu=fsdp_state._state_dict_config.offload_to_cpu,
        rank0_only=cast(FullStateDictConfig, fsdp_state._state_dict_config).rank0_only,
    )


@no_type_check
def _full_post_state_dict_hook(
    module: nn.Module,
    fsdp_state: _FSDPState,
    state_dict: Dict[str, Any],
    prefix: str,
) -> Dict[str, Any]:
    """
    Hook that runs after model.state_dict() is called before returning result to
    user. For FSDP, we may have to clone the tensors in state_dict as params go
    back to sharded version after _unshard_params ends, and also remove
    the ``FSDP_WRAPPED_MODULE`` prefix.
    """

    def param_hook(
        state_dict: Dict[str, Any],
        prefix: str,
        fqn: str,
    ) -> None:
        clean_key = fqn
        clean_prefix = clean_tensor_name(prefix)
        # Strip prefix out of key if needed as buffer names and param names
        # do not have prefix considered as they are not computed in `state_dict`
        # call.
        if clean_key.startswith(clean_prefix):
            clean_key = clean_key[len(clean_prefix) :]

        # Clone non-ignored parameters before exiting the `_unshard_params()` context.
        if clean_key not in fsdp_state._ignored_param_names and not getattr(
            state_dict[fqn], "_has_been_cloned", False
        ):
            try:
                state_dict[fqn] = state_dict[fqn].clone().detach()
                state_dict[fqn]._has_been_cloned = True  # type: ignore[attr-defined]
            except BaseException as e:
                warnings.warn(
                    f"Failed to clone() tensor with name {fqn} on rank {fsdp_state.rank}. "
                    "This may mean that this state_dict entry could point to invalid "
                    "memory regions after returning from state_dict() call if this "
                    "parameter is managed by FSDP. Please check clone "
                    f"implementation of {fqn}. Error: {str(e)}"
                )

    return _common_unshard_post_state_dict_hook(
        module, fsdp_state, state_dict, prefix, param_hook
    )


def _full_pre_load_state_dict_hook(
    module: nn.Module,
    fsdp_state: _FSDPState,
    state_dict: Dict[str, Any],
    prefix: str,
) -> None:
    _lazy_init(fsdp_state, module)
    _enter_unshard_params_ctx(module, fsdp_state, recurse=False, writeback=True)
    _replace_by_prefix(state_dict, prefix, prefix + f"{FSDP_PREFIX}")


def _full_post_load_state_dict_hook(
    module: nn.Module, fsdp_state: _FSDPState, *args, **kwargs
) -> None:
    _exit_unshard_params_ctx(module, fsdp_state)


def _local_pre_state_dict_hook(
    fsdp_state: _FSDPState,
    module: nn.Module,
    *args,
    **kwargs,
) -> None:
    """
    Hook that runs before model.state_dict() is called. Right now, pre-state_dict
    hook is not supported by the PyTorch core. So this API is called from
    `_local_post_state_dict_hook()` to simulate the case.
    """
    if (
        _has_fsdp_params(fsdp_state, module)
        and not _module_handles(fsdp_state, module)[0].uses_sharded_strategy
    ):
        raise RuntimeError(
            "``local_state_dict`` can only be used when parameters are flatten "
            "and sharded."
        )
    _common_pre_state_dict_hook(module, fsdp_state)


@no_type_check
def _local_post_state_dict_hook(
    module: nn.Module,
    fsdp_state: _FSDPState,
    state_dict: Dict[str, Any],
    prefix: str,
) -> Dict[str, Any]:
    """
    This hook create a ShardedTensor from the local flat_param and replace
    the state_dict[f"{prefix}{FLAT_PARAM}] with the ShardedTensor. No copy
    will happen. The underlying storage is the same.
    """

    _replace_by_prefix(state_dict, f"{prefix}{FSDP_PREFIX}", prefix)
    if not _has_fsdp_params(fsdp_state, module):
        return state_dict

    # state_dict[f"{prefix}{FLAT_PARAM}"] exists and has the same tensor
    # value as the flat_param but it is a pure Tensor because
    # nn.Module.state_dict() will detach the parameter. Therefore, we need
    # to get flat_param to get the metadata.
    assert _module_handles(fsdp_state, module), "Should have returned early"
    flat_param = _module_handles(fsdp_state, module)[0].flat_param
    # Construct a ShardedTensor from the flat_param.
    full_numel = flat_param._unpadded_unsharded_size.numel()  # type: ignore[attr-defined]
    shard_offset = flat_param.numel() * fsdp_state.rank
    valid_data_size = flat_param.numel() - flat_param._shard_numel_padded
    if valid_data_size > 0 and flat_param._shard_numel_padded > 0:
        flat_param = flat_param.narrow(0, 0, valid_data_size)
    local_shards = [
        Shard.from_tensor_and_offsets(flat_param, [shard_offset], fsdp_state.rank)
    ]
    sharded_tensor = init_from_local_shards(
        local_shards, full_numel, process_group=fsdp_state.process_group
    )  # type: ignore[assignment]
    if fsdp_state._state_dict_config.offload_to_cpu:
        sharded_tensor = sharded_tensor.cpu()
    state_dict[f"{prefix}{FLAT_PARAM}"] = sharded_tensor
    return state_dict


def _local_post_load_state_dict_hook(
    module: nn.Module, fsdp_state: _FSDPState, *args, **kwargs
) -> None:
    pass


def _local_pre_load_state_dict_hook(
    module: nn.Module,
    fsdp_state: _FSDPState,
    state_dict: Dict[str, Any],
    prefix: str,
) -> None:
    """
    This hook finds the local flat_param for this FSDP module from the
    state_dict. The flat_param should be a ShardedTensor. This hook converts
    the ShardedTensor to a tensor. No copy happen unless padding is required.
    """
    _lazy_init(fsdp_state, module)
    _replace_by_prefix(state_dict, prefix, f"{prefix}{FSDP_PREFIX}")
    fqn = f"{prefix}{FSDP_PREFIX}{FLAT_PARAM}"
    if fqn not in state_dict:
        assert not _has_fsdp_params(fsdp_state, module), (
            "No `FlatParameter` in `state_dict` for this FSDP instance "
            "but it has parameters"
        )
        return
    load_tensor = state_dict[fqn]
    assert isinstance(
        load_tensor, ShardedTensor
    ), "Tensors in local_state_dict should be ShardedTensor."

    # Convert the ShardedTensor to a Tensor.
    shards = load_tensor.local_shards()
    assert len(shards), "load_local_state_dict assume one shard per ShardedTensor."
    load_tensor = shards[0].tensor

    # Get the metadata of the flat_param to decide whether to pad the loaded
    # tensor.
    flat_param = _module_handles(fsdp_state, module)[0].flat_param
    assert flat_param is not None
    if flat_param._shard_numel_padded not in (0, flat_param.numel()):
        assert load_tensor.numel() < flat_param.numel(), (
            f"Local shard size = {flat_param.numel()} and the tensor in "
            f"the state_dict is {load_tensor.numel()}."
        )
        load_tensor = F.pad(load_tensor, [0, flat_param._shard_numel_padded])
    state_dict[fqn] = load_tensor


def _sharded_pre_state_dict_hook(
    fsdp_state: _FSDPState,
    module: nn.Module,
    *args,
    **kwargs,
) -> None:
    """
    Hook that runs before model.state_dict() is called. Check
    ``_full_pre_load_state_dict_hook`` for the detail.
    """
    if (
        _has_fsdp_params(fsdp_state, module)
        and not _module_handles(fsdp_state, module)[0].uses_sharded_strategy
    ):
        raise RuntimeError(
            "``sharded_state_dict`` can only be used when parameters are flatten "
            "and sharded."
        )
    _common_pre_state_dict_hook(module, fsdp_state)
    # Setting offload_to_cpu here does not work even if offload_to_cpu is True.
    # We have to create ShardedTensor first then move it to CPU.
    _common_unshard_pre_state_dict_hook(
        module,
        fsdp_state,
        offload_to_cpu=False,
        rank0_only=False,
    )


@no_type_check
def _sharded_post_state_dict_hook(
    module: nn.Module,
    fsdp_state: _FSDPState,
    state_dict: Dict[str, Any],
    prefix: str,
) -> Dict[str, Any]:
    """
    The hook replaces the unflattened, unsharded parameter in the state_dict
    with a unflattened, sharded parameter (a ShardedTensor).
    """

    def param_hook(state_dict: Dict[str, Any], prefix: str, fqn: str):
        param = state_dict[fqn]
        sharded_tensor = _ext_chunk_tensor(
            tensor=param,
            rank=fsdp_state.rank,
            world_size=fsdp_state.world_size,
            num_devices_per_node=torch.cuda.device_count(),
            pg=fsdp_state.process_group,
        )
        if fsdp_state._state_dict_config.offload_to_cpu:
            sharded_tensor = sharded_tensor.cpu()
        state_dict[fqn] = sharded_tensor

    return _common_unshard_post_state_dict_hook(
        module, fsdp_state, state_dict, prefix, param_hook
    )


@no_type_check
def _sharded_post_load_state_dict_hook(
    module: nn.Module, fsdp_state: _FSDPState, *args, **kwargs
) -> None:
    if fsdp_state._use_orig_params:
        _register_orig_params(module, fsdp_state)


@no_type_check
def _sharded_pre_load_state_dict_hook(
    module: nn.Module,
    fsdp_state: _FSDPState,
    state_dict: Dict[str, Any],
    prefix: str,
) -> None:
    """
    The hook combines the unflattened, sharded parameters (ShardedTensor) to
    a new FlatParameter and shards the new FlatParameter to the local chunk.
    """
    _lazy_init(fsdp_state, module)
    _replace_by_prefix(state_dict, prefix, prefix + f"{FSDP_PREFIX}")
    if not _has_fsdp_params(fsdp_state, module):
        return

    if not _module_handles(fsdp_state, module)[0].uses_sharded_strategy:
        raise RuntimeError(
            "load_sharded_state_dict can only be called when parameters "
            "are flatten and sharded."
        )

    nonsharded_tensors = []
    shared_fqns = [fqn for fqn, _, _ in _shared_param_fqns(module, fsdp_state)]
    loaded_shapes = []
    for fqn, _, _ in _param_fqns(module, fsdp_state):
        full_fqn = f"{prefix}{FSDP_PREFIX}{fqn}"
        param = state_dict.pop(full_fqn)
        if fqn in shared_fqns:
            continue
        # All-gather the param (ShardedTensor)
        param, shards = _ext_pre_load_state_dict_transform(param)
        loaded_shapes.append(param.size())
        assert len(shards) < 2, (
            "Expects 0 or 1 shard per rank "
            f"but got {len(shards)} shards on rank {fsdp_state.rank}."
        )
        param_numel = param.size().numel()
        dim_0_size = param.size()[0]
        chunk_size = (
            math.ceil(dim_0_size / fsdp_state.world_size) * param_numel // dim_0_size
        )
        if len(shards) == 1:
            local_tensor = shards[0].tensor.flatten()
            if not local_tensor.is_cuda:
                local_tensor = local_tensor.cuda()
            num_padding = chunk_size - local_tensor.numel()
            if num_padding > 0:
                local_tensor = F.pad(local_tensor, [0, num_padding])
        else:
            local_tensor = torch.zeros(chunk_size, dtype=param.dtype).cuda()
        tensor = torch.empty(
            chunk_size * fsdp_state.world_size, dtype=local_tensor.dtype
        ).cuda()
        dist.all_gather_into_tensor(
            tensor, local_tensor, group=fsdp_state.process_group
        )
        tensor = tensor.narrow(0, 0, param_numel).reshape(param.size())
        nonsharded_tensors.append(tensor)

    # Create a new flat_param from the loaded, non-sharded tensors.
    flat_param = _module_handles(fsdp_state, module)[0].flat_param
    loaded_flat_param = FlatParamHandle.flatten_params(
        nonsharded_tensors, requires_grad=False
    )

    # Get the chunk from the loaded flat_param for the local rank.
    loaded_flat_tensor, num_to_pad = FlatParamHandle._get_shard(
        loaded_flat_param,
        fsdp_state.rank,
        fsdp_state.world_size,
    )
    loaded_flat_tensor.to(flat_param.device)
    assert all(s1 == s2 for s1, s2 in zip(loaded_shapes, flat_param._shapes)), (
        f"The original shapes in FSDP are {flat_param._shapes}. "
        f"The loaded shapes are {loaded_shapes}. "
        f"FSDP extension is {'NOT' if _user_extensions is not None else ''} None."
    )
    assert flat_param.numel() == loaded_flat_tensor.numel(), (
        f"The loaded local chunk has different numel({loaded_flat_tensor.numel()}) "
        f"from the local chunk {flat_param.numel()}."
    )
    assert flat_param._shard_numel_padded == num_to_pad, (
        f"The loaded local chunk has different padding({num_to_pad}) "
        f"from the local chunk {flat_param._shard_numel_padded}."
    )
    state_dict[f"{prefix}{FSDP_PREFIX}{FLAT_PARAM}"] = loaded_flat_tensor
    if fsdp_state._use_orig_params:
        _deregister_orig_params(module, fsdp_state)


@no_type_check
@torch.no_grad()
def _post_state_dict_hook(
    fsdp_state: _FSDPState,
    module: nn.Module,
    state_dict: Dict[str, Any],
    prefix: str,
    *args: Any,
) -> Dict[str, Any]:
    """
    _post_state_dict_hook() is called after the state_dict() of this
    FSDP module is executed. ``fsdp_state._state_dict_type`` is used to decide
    what postprocessing will be done.
    """
    _post_state_dict_hook_fn = {
        StateDictType.FULL_STATE_DICT: _full_post_state_dict_hook,
        StateDictType.LOCAL_STATE_DICT: _local_post_state_dict_hook,
        StateDictType.SHARDED_STATE_DICT: _sharded_post_state_dict_hook,
    }
    processed_state_dict = _post_state_dict_hook_fn[fsdp_state._state_dict_type](
        module, fsdp_state, state_dict, prefix
    )
    return processed_state_dict


@no_type_check
@torch.no_grad()
def _pre_state_dict_hook(
    fsdp_state: _FSDPState,
    module: nn.Module,
    *args,
    **kwargs,
) -> None:
    """
    This is called before the core state dict saving logic of ``module``.
    ``fsdp_state._state_dict_type`` is used to decide what postprocessing will
    be done.
    """
    _pre_state_dict_hook_fn = {
        StateDictType.FULL_STATE_DICT: _full_pre_state_dict_hook,
        StateDictType.LOCAL_STATE_DICT: _local_pre_state_dict_hook,
        StateDictType.SHARDED_STATE_DICT: _sharded_pre_state_dict_hook,
    }
    _pre_state_dict_hook_fn[fsdp_state._state_dict_type](
        fsdp_state,
        module,
        *args,
        **kwargs,
    )


@no_type_check
@torch.no_grad()
def _pre_load_state_dict_hook(
    fsdp_state: _FSDPState,
    module: nn.Module,
    state_dict: Dict[str, Any],
    prefix: str,
    *args: Any,
) -> None:
    """
    This is called before ``module._load_from_state_dict()``.
    ``fsdp_state._state_dict_type`` is used to decide what preprocessing will
    be done.
    """
    _pre_load_state_dict_hook_fn = {
        StateDictType.FULL_STATE_DICT: _full_pre_load_state_dict_hook,
        StateDictType.LOCAL_STATE_DICT: _local_pre_load_state_dict_hook,
        StateDictType.SHARDED_STATE_DICT: _sharded_pre_load_state_dict_hook,
    }
    # Code that is common for all state_dict impls
    if torch.cuda.is_available():
        torch.cuda.synchronize()
    # Dispatch into state_dict specific implementation of pre-hook.
    _pre_load_state_dict_hook_fn[fsdp_state._state_dict_type](
        module, fsdp_state, state_dict, prefix
    )


@no_type_check
@torch.no_grad()
def _post_load_state_dict_hook(
    fsdp_state: _FSDPState,
    module: nn.Module,
    *args: Any,
) -> None:
    _post_load_state_dict_hook_fn = {
        StateDictType.FULL_STATE_DICT: _full_post_load_state_dict_hook,
        StateDictType.LOCAL_STATE_DICT: _local_post_load_state_dict_hook,
        StateDictType.SHARDED_STATE_DICT: _sharded_post_load_state_dict_hook,
    }
    # Code that is common for all state_dict impls
    # Dispatch into state_dict type specific implementation of post-hook for
    # loading state_dict.
    _post_load_state_dict_hook_fn[fsdp_state._state_dict_type](module, fsdp_state)


<<<<<<< HEAD
@no_type_check
def _register_state_dict_pre_hooks(state: _FSDPState) -> None:
    """Registers the pre-save state dict hooks."""
    if not _is_composable(state):
        state.register_state_dict_pre_hook(
            functools.partial(_pre_state_dict_hook, state)
        )
        return
    for handle in state._handles:
        handle._fully_sharded_module.register_state_dict_pre_hook(
            functools.partial(_pre_state_dict_hook, state)
        )


@no_type_check
def _register_state_dict_hooks(state: _FSDPState) -> None:
    """Registers the post-save state dict hooks."""
    if not _is_composable(state):
        state._register_state_dict_hook(functools.partial(_post_state_dict_hook, state))
        return
    for handle in state._handles:
        handle._fully_sharded_module._register_state_dict_hook(
            functools.partial(_post_state_dict_hook, state)
        )


@no_type_check
def _register_load_state_dict_pre_hooks(state: _FSDPState) -> None:
    """Registers the pre-load state dict hooks."""
    if not _is_composable(state):
        state._register_load_state_dict_pre_hook(
            functools.partial(_pre_load_state_dict_hook, state), with_module=True
        )
        return
    for handle in state._handles:
        handle._fully_sharded_module._register_load_state_dict_pre_hook(
            functools.partial(_pre_load_state_dict_hook, state), with_module=True
=======
def _register_all_state_dict_hooks(state: _FSDPState):
    """
    Registers pre-save, post-save, pre-load, and post-load state dict hooks.
    """
    for hook_registration_fn_str, hook, hook_registration_fn_kwargs in (
        ("register_state_dict_pre_hook", _pre_state_dict_hook, {}),
        ("_register_state_dict_hook", _post_state_dict_hook, {}),
        (
            "_register_load_state_dict_pre_hook",
            _pre_load_state_dict_hook,
            {"with_module": True},
        ),
        ("register_load_state_dict_post_hook", _post_load_state_dict_hook, {}),
    ):
        _register_state_dict_hooks_base(
            state, hook_registration_fn_str, hook, hook_registration_fn_kwargs
>>>>>>> 8cd1808d
        )


@no_type_check
def _register_state_dict_hooks_base(
    state: _FSDPState,
    hook_registration_fn_name: str,
    hook: Callable,
    hook_registration_fn_kwargs: Dict[str, Any],
) -> None:
    """Registers ``hook`` using ``hook_registration_fn``."""
    # TODO: Use `_get_submodule_state(module)` in each hook instead of
    # `partial`: https://github.com/pytorch/pytorch/issues/90788
    hook_with_state = functools.partial(hook, state)
    if not _is_composable(state):
        getattr(state, hook_registration_fn_name)(
            hook_with_state, **hook_registration_fn_kwargs
        )
<<<<<<< HEAD
        return
    for handle in state._handles:
        handle._fully_sharded_module.register_load_state_dict_post_hook(
            functools.partial(_post_load_state_dict_hook, state)
        )
=======
    else:
        for handle in state._handles:
            getattr(handle._fully_sharded_module, hook_registration_fn_name)(
                hook_with_state, **hook_registration_fn_kwargs
            )
>>>>>>> 8cd1808d
<|MERGE_RESOLUTION|>--- conflicted
+++ resolved
@@ -706,45 +706,6 @@
     _post_load_state_dict_hook_fn[fsdp_state._state_dict_type](module, fsdp_state)
 
 
-<<<<<<< HEAD
-@no_type_check
-def _register_state_dict_pre_hooks(state: _FSDPState) -> None:
-    """Registers the pre-save state dict hooks."""
-    if not _is_composable(state):
-        state.register_state_dict_pre_hook(
-            functools.partial(_pre_state_dict_hook, state)
-        )
-        return
-    for handle in state._handles:
-        handle._fully_sharded_module.register_state_dict_pre_hook(
-            functools.partial(_pre_state_dict_hook, state)
-        )
-
-
-@no_type_check
-def _register_state_dict_hooks(state: _FSDPState) -> None:
-    """Registers the post-save state dict hooks."""
-    if not _is_composable(state):
-        state._register_state_dict_hook(functools.partial(_post_state_dict_hook, state))
-        return
-    for handle in state._handles:
-        handle._fully_sharded_module._register_state_dict_hook(
-            functools.partial(_post_state_dict_hook, state)
-        )
-
-
-@no_type_check
-def _register_load_state_dict_pre_hooks(state: _FSDPState) -> None:
-    """Registers the pre-load state dict hooks."""
-    if not _is_composable(state):
-        state._register_load_state_dict_pre_hook(
-            functools.partial(_pre_load_state_dict_hook, state), with_module=True
-        )
-        return
-    for handle in state._handles:
-        handle._fully_sharded_module._register_load_state_dict_pre_hook(
-            functools.partial(_pre_load_state_dict_hook, state), with_module=True
-=======
 def _register_all_state_dict_hooks(state: _FSDPState):
     """
     Registers pre-save, post-save, pre-load, and post-load state dict hooks.
@@ -761,7 +722,6 @@
     ):
         _register_state_dict_hooks_base(
             state, hook_registration_fn_str, hook, hook_registration_fn_kwargs
->>>>>>> 8cd1808d
         )
 
 
@@ -780,16 +740,8 @@
         getattr(state, hook_registration_fn_name)(
             hook_with_state, **hook_registration_fn_kwargs
         )
-<<<<<<< HEAD
-        return
-    for handle in state._handles:
-        handle._fully_sharded_module.register_load_state_dict_post_hook(
-            functools.partial(_post_load_state_dict_hook, state)
-        )
-=======
     else:
         for handle in state._handles:
             getattr(handle._fully_sharded_module, hook_registration_fn_name)(
                 hook_with_state, **hook_registration_fn_kwargs
-            )
->>>>>>> 8cd1808d
+            )