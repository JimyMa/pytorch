import inspect
import warnings
from collections import abc, defaultdict
from enum import Enum
from typing import Any, cast, Dict, List, Optional, Tuple

import torch
from .common import amp_definitely_not_available


__all__ = ["OptState", "GradScaler"]


class _MultiDeviceReplicator:
    """
    Lazily serves copies of a tensor to requested devices.  Copies are cached per-device.
    """

    def __init__(self, master_tensor: torch.Tensor) -> None:
        assert master_tensor.is_cuda or master_tensor.device.type == "xla"
        self.master = master_tensor
        self._per_device_tensors: Dict[torch.device, torch.Tensor] = {}

    def get(self, device) -> torch.Tensor:
        retval = self._per_device_tensors.get(device, None)
        if retval is None:
            retval = self.master.to(device=device, non_blocking=True, copy=True)
            self._per_device_tensors[device] = retval
        return retval


# Defines default_factory for GradScaler's _per_optimizer_states defaultdict,
# as well as associated "enum" values.  Prefers defining these at top level because
# - Lambdas can't be pickled, so we don't want to supply a lambda as the factory.
# - Defining READY, UNSCALED, STEPPED and _refresh_per_optimizer_state within GradScaler
#   causes a circular reference, which we'd rather avoid.
class OptState(Enum):
    READY = 0
    UNSCALED = 1
    STEPPED = 2


def _refresh_per_optimizer_state():
    return {"stage": OptState.READY, "found_inf_per_device": {}}


class GradScaler:
    _scale: Optional[torch.Tensor]
    _grows_tracker: Optional[torch.Tensor]
    _per_optimizer_states: Dict[int, Dict[str, Any]]
    """
    An instance ``scaler`` of :class:`GradScaler` helps perform the steps of gradient scaling
    conveniently.

    * ``scaler.scale(loss)`` multiplies a given loss by ``scaler``'s current scale factor.
    * ``scaler.step(optimizer)`` safely unscales gradients and calls ``optimizer.step()``.
    * ``scaler.update()`` updates ``scaler``'s scale factor.

    Example::

        # Creates a GradScaler once at the beginning of training.
        scaler = GradScaler()

        for epoch in epochs:
            for input, target in data:
                optimizer.zero_grad()
                output = model(input)
                loss = loss_fn(output, target)

                # Scales loss.  Calls backward() on scaled loss to create scaled gradients.
                scaler.scale(loss).backward()

                # scaler.step() first unscales gradients of the optimizer's params.
                # If gradients don't contain infs/NaNs, optimizer.step() is then called,
                # otherwise, optimizer.step() is skipped.
                scaler.step(optimizer)

                # Updates the scale for next iteration.
                scaler.update()

    See the :ref:`Automatic Mixed Precision examples<amp-examples>` for usage
    (along with autocasting) in more complex cases like gradient clipping, gradient accumulation, gradient penalty,
    and multiple losses/optimizers.

    ``scaler`` dynamically estimates the scale factor each iteration.  To minimize gradient underflow,
    a large scale factor should be used.  However, ``float16`` values can "overflow" (become inf or NaN) if
    the scale factor is too large.  Therefore, the optimal scale factor is the largest factor that can be used
    without incurring inf or NaN gradient values.
    ``scaler`` approximates the optimal scale factor over time by checking the gradients for infs and NaNs during every
    ``scaler.step(optimizer)`` (or optional separate ``scaler.unscale_(optimizer)``, see :meth:`unscale_`).

    * If infs/NaNs are found, ``scaler.step(optimizer)`` skips the underlying ``optimizer.step()`` (so the params
      themselves remain uncorrupted) and ``update()`` multiplies the scale by ``backoff_factor``.

    * If no infs/NaNs are found, ``scaler.step(optimizer)`` runs the underlying ``optimizer.step()`` as usual.
      If ``growth_interval`` unskipped iterations occur consecutively, ``update()`` multiplies the scale by
      ``growth_factor``.

    The scale factor often causes infs/NaNs to appear in gradients for the first few iterations as its
    value calibrates.  ``scaler.step`` will skip the underlying ``optimizer.step()`` for these
    iterations.  After that, step skipping should occur rarely (once every few hundred or thousand iterations).

    Args:
        init_scale (float, optional, default=2.**16):  Initial scale factor.
        growth_factor (float, optional, default=2.0):  Factor by which the scale is multiplied during
            :meth:`update` if no inf/NaN gradients occur for ``growth_interval`` consecutive iterations.
        backoff_factor (float, optional, default=0.5):  Factor by which the scale is multiplied during
            :meth:`update` if inf/NaN gradients occur in an iteration.
        growth_interval (int, optional, default=2000):  Number of consecutive iterations without inf/NaN gradients
            that must occur for the scale to be multiplied by ``growth_factor``.
        enabled (bool, optional):  If ``False``, disables gradient scaling. :meth:`step` simply
            invokes the underlying ``optimizer.step()``, and other methods become no-ops.
            Default: ``True``
    """

    def __init__(
        self,
        init_scale=2.0**16,
        growth_factor=2.0,
        backoff_factor=0.5,
        growth_interval=2000,
        enabled=True,
    ):
        if enabled and amp_definitely_not_available():
            warnings.warn(
                "torch.cuda.amp.GradScaler is enabled, but CUDA is not available.  Disabling.",
<<<<<<< HEAD
                stacklevel=2,
=======
                stacklevel=TO_BE_DETERMINED,
>>>>>>> fff02e67
            )
            self._enabled = False
        else:
            self._enabled = enabled

        if self._enabled:
            assert growth_factor > 1.0, "The growth factor must be > 1.0."
            assert backoff_factor < 1.0, "The backoff factor must be < 1.0."

            self._init_scale = init_scale
            # self._scale will be lazily initialized during the first call to scale()
            self._scale = None
            self._growth_factor = growth_factor
            self._backoff_factor = backoff_factor
            self._growth_interval = growth_interval
            self._init_growth_tracker = 0
            # self._growth_tracker will be lazily initialized during the first call to scale()
            self._growth_tracker = None
            self._per_optimizer_states = defaultdict(_refresh_per_optimizer_state)

    def _check_scale_growth_tracker(
        self, funcname
    ) -> Tuple[torch.Tensor, torch.Tensor]:
        fix = "This may indicate your script did not use scaler.scale(loss or outputs) earlier in the iteration."
        assert self._scale is not None, (
            f"Attempted {funcname} but _scale is None.  " + fix
        )
        assert self._growth_tracker is not None, (
            f"Attempted {funcname} but _growth_tracker is None.  " + fix
        )
        return (self._scale, self._growth_tracker)

    def _lazy_init_scale_growth_tracker(self, dev):
        assert self._growth_tracker is None, "_growth_tracker initialized before _scale"
        self._scale = torch.full((), self._init_scale, dtype=torch.float32, device=dev)
        self._growth_tracker = torch.full(
            (), self._init_growth_tracker, dtype=torch.int32, device=dev
        )

    def scale(self, outputs):
        """
        Multiplies ('scales') a tensor or list of tensors by the scale factor.

        Returns scaled outputs.  If this instance of :class:`GradScaler` is not enabled, outputs are returned
        unmodified.

        Args:
            outputs (Tensor or iterable of Tensors):  Outputs to scale.
        """
        if not self._enabled:
            return outputs

        # Short-circuit for the common case.
        if isinstance(outputs, torch.Tensor):
            assert outputs.is_cuda or outputs.device.type == "xla"
            if self._scale is None:
                self._lazy_init_scale_growth_tracker(outputs.device)
            assert self._scale is not None
            return outputs * self._scale.to(device=outputs.device, non_blocking=True)

        # Invoke the more complex machinery only if we're treating multiple outputs.
        stash: List[
            _MultiDeviceReplicator
        ] = []  # holds a reference that can be overwritten by apply_scale

        def apply_scale(val):
            if isinstance(val, torch.Tensor):
                assert val.is_cuda or val.device.type == "xla"
                if len(stash) == 0:
                    if self._scale is None:
                        self._lazy_init_scale_growth_tracker(val.device)
                    assert self._scale is not None
                    stash.append(_MultiDeviceReplicator(self._scale))
                return val * stash[0].get(val.device)
            elif isinstance(val, abc.Iterable):
                iterable = map(apply_scale, val)
                if isinstance(val, (list, tuple)):
                    return type(val)(iterable)
                else:
                    return iterable
            else:
                raise ValueError("outputs must be a Tensor or an iterable of Tensors")

        return apply_scale(outputs)

    def _unscale_grads_(self, optimizer, inv_scale, found_inf, allow_fp16):
        per_device_inv_scale = _MultiDeviceReplicator(inv_scale)
        per_device_found_inf = _MultiDeviceReplicator(found_inf)

        # To set up _amp_foreach_non_finite_check_and_unscale_, split grads by device and dtype.
        # There could be hundreds of grads, so we'd like to iterate through them just once.
        # However, we don't know their devices or dtypes in advance.

        # https://stackoverflow.com/questions/5029934/defaultdict-of-defaultdict
        # Google says mypy struggles with defaultdicts type annotations.
        per_device_and_dtype_grads = defaultdict(lambda: defaultdict(list))  # type: ignore[var-annotated]
        with torch.no_grad():
            for group in optimizer.param_groups:
                for param in group["params"]:
                    if param.grad is None:
                        continue
                    if (not allow_fp16) and param.grad.dtype == torch.float16:
                        raise ValueError("Attempting to unscale FP16 gradients.")
                    if param.grad.is_sparse:
                        # is_coalesced() == False means the sparse grad has values with duplicate indices.
                        # coalesce() deduplicates indices and adds all values that have the same index.
                        # For scaled fp16 values, there's a good chance coalescing will cause overflow,
                        # so we should check the coalesced _values().
                        if param.grad.dtype is torch.float16:
                            param.grad = param.grad.coalesce()
                        to_unscale = param.grad._values()
                    else:
                        to_unscale = param.grad

                    # TODO: is there a way to split by device and dtype without appending in the inner loop?
                    per_device_and_dtype_grads[to_unscale.device][
                        to_unscale.dtype
                    ].append(to_unscale)

            for device, per_dtype_grads in per_device_and_dtype_grads.items():
                for grads in per_dtype_grads.values():
                    torch._amp_foreach_non_finite_check_and_unscale_(
                        grads,
                        per_device_found_inf.get(device),
                        per_device_inv_scale.get(device),
                    )

        return per_device_found_inf._per_device_tensors

    def unscale_(self, optimizer):
        """
        Divides ("unscales") the optimizer's gradient tensors by the scale factor.

        :meth:`unscale_` is optional, serving cases where you need to
        :ref:`modify or inspect gradients<working-with-unscaled-gradients>`
        between the backward pass(es) and :meth:`step`.
        If :meth:`unscale_` is not called explicitly,  gradients will be unscaled  automatically during :meth:`step`.

        Simple example, using :meth:`unscale_` to enable clipping of unscaled gradients::

            ...
            scaler.scale(loss).backward()
            scaler.unscale_(optimizer)
            torch.nn.utils.clip_grad_norm_(model.parameters(), max_norm)
            scaler.step(optimizer)
            scaler.update()

        Args:
            optimizer (torch.optim.Optimizer):  Optimizer that owns the gradients to be unscaled.

        .. note::
            :meth:`unscale_` does not incur a CPU-GPU sync.

        .. warning::
            :meth:`unscale_` should only be called once per optimizer per :meth:`step` call,
            and only after all gradients for that optimizer's assigned parameters have been accumulated.
            Calling :meth:`unscale_` twice for a given optimizer between each :meth:`step` triggers a RuntimeError.

        .. warning::
            :meth:`unscale_` may unscale sparse gradients out of place, replacing the ``.grad`` attribute.
        """
        if not self._enabled:
            return

        self._check_scale_growth_tracker("unscale_")

        optimizer_state = self._per_optimizer_states[id(optimizer)]

        if optimizer_state["stage"] is OptState.UNSCALED:
            raise RuntimeError(
                "unscale_() has already been called on this optimizer since the last update()."
            )
        elif optimizer_state["stage"] is OptState.STEPPED:
            raise RuntimeError("unscale_() is being called after step().")

        # FP32 division can be imprecise for certain compile options, so we carry out the reciprocal in FP64.
        assert self._scale is not None
        inv_scale = self._scale.double().reciprocal().float()
        found_inf = torch.full((), 0.0, dtype=torch.float32, device=self._scale.device)

        optimizer_state["found_inf_per_device"] = self._unscale_grads_(
            optimizer, inv_scale, found_inf, False
        )
        optimizer_state["stage"] = OptState.UNSCALED

    def _maybe_opt_step(self, optimizer, optimizer_state, *args, **kwargs):
        retval = None
        if not sum(v.item() for v in optimizer_state["found_inf_per_device"].values()):
            retval = optimizer.step(*args, **kwargs)
        return retval

    def step(self, optimizer, *args, **kwargs):
        """
        :meth:`step` carries out the following two operations:

        1.  Internally invokes ``unscale_(optimizer)`` (unless :meth:`unscale_` was explicitly called for ``optimizer``
            earlier in the iteration).  As part of the :meth:`unscale_`, gradients are checked for infs/NaNs.
        2.  If no inf/NaN gradients are found, invokes ``optimizer.step()`` using the unscaled
            gradients.  Otherwise, ``optimizer.step()`` is skipped to avoid corrupting the params.

        ``*args`` and ``**kwargs`` are forwarded to ``optimizer.step()``.

        Returns the return value of ``optimizer.step(*args, **kwargs)``.

        Args:
            optimizer (torch.optim.Optimizer):  Optimizer that applies the gradients.
            args:  Any arguments.
            kwargs:  Any keyword arguments.

        .. warning::
            Closure use is not currently supported.
        """
        if not self._enabled:
            return optimizer.step(*args, **kwargs)

        if "closure" in kwargs:
            raise RuntimeError(
                "Closure use is not currently supported if GradScaler is enabled."
            )

        self._check_scale_growth_tracker("step")

        optimizer_state = self._per_optimizer_states[id(optimizer)]

        if optimizer_state["stage"] is OptState.STEPPED:
            raise RuntimeError(
                "step() has already been called since the last update()."
            )

        retval = None

        if (
            hasattr(optimizer, "_step_supports_amp_scaling")
            and optimizer._step_supports_amp_scaling
        ):
            # This optimizer has customized scale-handling logic, so we can call optimizer.step() directly.
            # The contract with custom optimizers is that their step() should accept an additional,
            # optional grad_scaler kwarg.  We append self to the kwargs so the custom optimizer has full information:
            # it can query its own state, invoke unscale_ on itself, etc
            # The contract above is being deprecated to avoid introducing `grad_scaler: GradScaler` argument
            # to `Optimizer.step`. The new behavior is going to add two Tensor attributes of `grad_scale`
            # and `found_inf` to the passed optimizer so that the optimizer can utilize those
            # to skip the parameter updates or unscale gradients before updating parameters in
            # the fused kernel, e.g. `FusedAdamMathFunctor`.
            # In this behavior, `GradScaler._check_inf_per_device` is called if `OptState.READY`,
            # while the method is expected to be called by users side, i.e. their optimizers.
            kwargs_ = kwargs
            has_grad_scaler_kwarg = (
                "grad_scaler" in inspect.signature(optimizer.step).parameters
            )
            if has_grad_scaler_kwarg:
                warnings.warn(
                    "GradScaler is going to stop passing itself as a keyword argument to the passed "
                    "optimizer. In the near future GradScaler registers `grad_scale: Tensor` and "
                    "`found_inf: Tensor` to the passed optimizer and let the optimizer use them directly.",
                    FutureWarning,
<<<<<<< HEAD
                    stacklevel=2,
=======
                    stacklevel=TO_BE_DETERMINED,
>>>>>>> fff02e67
                )
                kwargs_.update({"grad_scaler": self})
            else:
                if optimizer_state["stage"] is OptState.READY:
                    self._check_inf_per_device(optimizer)
                scaler = self._get_scale_async()
                found_inf = cast(
                    torch.Tensor,
                    sum(
                        [
                            t.to(scaler.device, non_blocking=True)
                            for t in optimizer_state["found_inf_per_device"].values()
                        ]
                    ),
                )
                optimizer.grad_scale = (
                    None if optimizer_state["stage"] == OptState.UNSCALED else scaler
                )
                optimizer.found_inf = found_inf
            retval = optimizer.step(*args, **kwargs_)
            optimizer_state["stage"] = OptState.STEPPED
            if not has_grad_scaler_kwarg:
                del optimizer.grad_scale
                del optimizer.found_inf
            return retval

        if optimizer_state["stage"] is OptState.READY:
            self.unscale_(optimizer)

        assert (
            len(optimizer_state["found_inf_per_device"]) > 0
        ), "No inf checks were recorded for this optimizer."

        retval = self._maybe_opt_step(optimizer, optimizer_state, *args, **kwargs)

        optimizer_state["stage"] = OptState.STEPPED

        return retval

    def update(self, new_scale=None):
        """
        Updates the scale factor.

        If any optimizer steps were skipped the scale is multiplied by ``backoff_factor``
        to reduce it. If ``growth_interval`` unskipped iterations occurred consecutively,
        the scale is multiplied by ``growth_factor`` to increase it.

        Passing ``new_scale`` sets the new scale value manually. (``new_scale`` is not
        used directly, it's used to fill GradScaler's internal scale tensor. So if
        ``new_scale`` was a tensor, later in-place changes to that tensor will not further
        affect the scale GradScaler uses internally.)

        Args:
            new_scale (float or :class:`torch.cuda.FloatTensor`, optional, default=None):  New scale factor.

        .. warning::
            :meth:`update` should only be called at the end of the iteration, after ``scaler.step(optimizer)`` has
            been invoked for all optimizers used this iteration.

        .. warning::
            For performance reasons, we do not check the scale factor value to avoid synchronizations,
            so the scale factor is not guaranteed to be above 1. If the scale falls below 1 and/or
            you are seeing NaNs in your gradients or loss, something is likely wrong. For example,
            bf16-pretrained models are often incompatible with AMP/fp16 due to differing dynamic ranges.
        """
        if not self._enabled:
            return

        _scale, _growth_tracker = self._check_scale_growth_tracker("update")

        if new_scale is not None:
            # Accept a new user-defined scale.
            if isinstance(new_scale, float):
                self._scale.fill_(new_scale)  # type: ignore[union-attr]
            else:
                reason = "new_scale should be a float or a 1-element torch.cuda.FloatTensor with requires_grad=False."
                assert isinstance(new_scale, torch.cuda.FloatTensor), reason  # type: ignore[attr-defined]
                assert new_scale.numel() == 1, reason
                assert new_scale.requires_grad is False, reason
                self._scale.copy_(new_scale)  # type: ignore[union-attr]
        else:
            # Consume shared inf/nan data collected from optimizers to update the scale.
            # If all found_inf tensors are on the same device as self._scale, this operation is asynchronous.
            found_infs = [
                found_inf.to(device=_scale.device, non_blocking=True)
                for state in self._per_optimizer_states.values()
                for found_inf in state["found_inf_per_device"].values()
            ]

            assert len(found_infs) > 0, "No inf checks were recorded prior to update."

            found_inf_combined = found_infs[0]
            if len(found_infs) > 1:
                for i in range(1, len(found_infs)):
                    found_inf_combined += found_infs[i]

            torch._amp_update_scale_(
                _scale,
                _growth_tracker,
                found_inf_combined,
                self._growth_factor,
                self._backoff_factor,
                self._growth_interval,
            )

        # To prepare for next iteration, clear the data collected from optimizers this iteration.
        self._per_optimizer_states = defaultdict(_refresh_per_optimizer_state)

    def _get_scale_async(self):
        return self._scale

    def get_scale(self):
        """
        Returns a Python float containing the current scale, or 1.0 if scaling is disabled.

        .. warning::
            :meth:`get_scale` incurs a CPU-GPU sync.
        """
        if self._enabled:
            return (
                self._init_scale
                if self._scale is None
                else self._get_scale_async().item()
            )
        else:
            return 1.0

    def get_growth_factor(self):
        r"""
        Returns a Python float containing the scale growth factor.
        """
        return self._growth_factor

    def set_growth_factor(self, new_factor):
        r"""
        Args:
            new_scale (float):  Value to use as the new scale growth factor.
        """
        self._growth_factor = new_factor

    def get_backoff_factor(self):
        r"""
        Returns a Python float containing the scale backoff factor.
        """
        return self._backoff_factor

    def set_backoff_factor(self, new_factor):
        r"""
        Args:
            new_scale (float):  Value to use as the new scale backoff factor.
        """
        self._backoff_factor = new_factor

    def get_growth_interval(self):
        r"""
        Returns a Python int containing the growth interval.
        """
        return self._growth_interval

    def set_growth_interval(self, new_interval):
        r"""
        Args:
            new_interval (int):  Value to use as the new growth interval.
        """
        self._growth_interval = new_interval

    def _get_growth_tracker(self):
        if self._enabled:
            return (
                self._init_growth_tracker
                if self._growth_tracker is None
                else self._growth_tracker.item()
            )
        else:
            return 0

    def is_enabled(self):
        r"""
        Returns a bool indicating whether this instance is enabled.
        """
        return self._enabled

    def state_dict(self):
        r"""
        Returns the state of the scaler as a :class:`dict`.  It contains five entries:

        * ``"scale"`` - a Python float containing the current scale
        * ``"growth_factor"`` - a Python float containing the current growth factor
        * ``"backoff_factor"`` - a Python float containing the current backoff factor
        * ``"growth_interval"`` - a Python int containing the current growth interval
        * ``"_growth_tracker"`` - a Python int containing the number of recent consecutive unskipped steps.

        If this instance is not enabled, returns an empty dict.

        .. note::
           If you wish to checkpoint the scaler's state after a particular iteration, :meth:`state_dict`
           should be called after :meth:`update`.
        """
        return (
            {
                "scale": self.get_scale(),
                "growth_factor": self._growth_factor,
                "backoff_factor": self._backoff_factor,
                "growth_interval": self._growth_interval,
                "_growth_tracker": self._get_growth_tracker(),
            }
            if self._enabled
            else {}
        )

    def load_state_dict(self, state_dict):
        r"""
        Loads the scaler state.  If this instance is disabled, :meth:`load_state_dict` is a no-op.

        Args:
           state_dict(dict): scaler state.  Should be an object returned from a call to :meth:`state_dict`.
        """
        if not self._enabled:
            return

        if len(state_dict) == 0:
            raise RuntimeError(
                "The source state dict is empty, possibly because it was saved "
                "from a disabled instance of GradScaler."
            )

        self._init_scale = state_dict["scale"]
        if self._scale is not None:
            self._scale.fill_(state_dict["scale"])
        self._growth_factor = state_dict["growth_factor"]
        self._backoff_factor = state_dict["backoff_factor"]
        self._growth_interval = state_dict["growth_interval"]
        self._init_growth_tracker = state_dict["_growth_tracker"]
        if self._growth_tracker is not None:
            self._growth_tracker.fill_(state_dict["_growth_tracker"])

    def __getstate__(self):
        state = self.__dict__.copy()
        if self._enabled:
            assert len(self._per_optimizer_states) == 0, (
                "A GradScaler instance may only be pickled at the beginning "
                "of an iteration, or at the end after scaler.update()."
            )
            # Pickling _scale and _growth_tracker Tensors directly triggers
            # "warnings.warn("pickle support for Storage will be removed in 1.5..."
            # so instead, we set the unpickled instance up to reinitialize them lazily.
            state["_init_scale"] = self.get_scale()
            state["_init_growth_tracker"] = self._get_growth_tracker()
            state["_scale"] = None
            state["_growth_tracker"] = None
        return state

    def __setstate__(self, state):
        self.__dict__.update(state)

    def _check_inf_per_device(self, optimizer):
        _scale, _ = self._check_scale_growth_tracker("_check_inf_per_device")

        dummy_inv_scale = torch.full((), 1.0, dtype=torch.float32, device=_scale.device)
        found_inf = torch.full((), 0.0, dtype=torch.float32, device=_scale.device)

        self._per_optimizer_states[id(optimizer)][
            "found_inf_per_device"
        ] = self._unscale_grads_(optimizer, dummy_inv_scale, found_inf, True)

        return self._per_optimizer_states[id(optimizer)]["found_inf_per_device"]

    def _found_inf_per_device(self, optimizer):
        return self._per_optimizer_states[id(optimizer)]["found_inf_per_device"]<|MERGE_RESOLUTION|>--- conflicted
+++ resolved
@@ -124,11 +124,7 @@
         if enabled and amp_definitely_not_available():
             warnings.warn(
                 "torch.cuda.amp.GradScaler is enabled, but CUDA is not available.  Disabling.",
-<<<<<<< HEAD
-                stacklevel=2,
-=======
                 stacklevel=TO_BE_DETERMINED,
->>>>>>> fff02e67
             )
             self._enabled = False
         else:
@@ -385,11 +381,7 @@
                     "optimizer. In the near future GradScaler registers `grad_scale: Tensor` and "
                     "`found_inf: Tensor` to the passed optimizer and let the optimizer use them directly.",
                     FutureWarning,
-<<<<<<< HEAD
-                    stacklevel=2,
-=======
                     stacklevel=TO_BE_DETERMINED,
->>>>>>> fff02e67
                 )
                 kwargs_.update({"grad_scaler": self})
             else:
