--- conflicted
+++ resolved
@@ -2747,12 +2747,6 @@
     def test_nccl_warn_not_in_group_debug_off(self):
         self._test_warn_not_in_group(backend="nccl")
 
-<<<<<<< HEAD
-class NcclProcessGroupWithDispatchedCollectivesTests(test_c10d_common.ProcessGroupWithDispatchedCollectivesTests):
-    @requires_nccl()
-    def test_broadcast(self):
-        self._test_broadcast(backend="nccl")
-=======
     @requires_nccl()
     @skip_if_lt_x_gpu(2)
     def test_nncl_rank_membership(self):
@@ -2773,7 +2767,11 @@
     def test_work_wait_gpu(self):
         self._test_work_wait(torch.ones(2, 2, device=self.rank) * self.rank)
 
->>>>>>> 35cca017
+
+class NcclProcessGroupWithDispatchedCollectivesTests(test_c10d_common.ProcessGroupWithDispatchedCollectivesTests):
+    @requires_nccl()
+    def test_broadcast(self):
+        self._test_broadcast(backend="nccl")
 
 if __name__ == "__main__":
     assert (
