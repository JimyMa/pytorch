--- conflicted
+++ resolved
@@ -28,11 +28,7 @@
 from contextlib import contextmanager
 from functools import lru_cache, wraps
 from pathlib import Path
-<<<<<<< HEAD
-
 from types import MethodWrapperType
-from typing import Any, Dict, Optional, Set, Tuple, Union
-=======
 from typing import (
     Any,
     Callable,
@@ -52,7 +48,6 @@
     ValuesView,
 )
 
->>>>>>> a601e9f1
 
 try:
     import numpy as np
