--- conflicted
+++ resolved
@@ -882,7 +882,6 @@
             )
         unimplemented(f"dict(): {args} {kwargs}")
 
-<<<<<<< HEAD
     def call_set(self, tx, *args, **kwargs):
         # Can we merge this implementation and call_dict's one?
         assert not kwargs
@@ -905,12 +904,9 @@
         else:
             unimplemented(f"set(): {args} {kwargs}")
 
-    def call_zip(self, tx, *args):
-=======
     def call_zip(self, tx, *args, **kwargs):
         if kwargs:
             assert len(kwargs) == 1 and "strict" in kwargs
->>>>>>> 2984dc11
         if all(x.has_unpack_var_sequence(tx) for x in args):
             unpacked = [arg.unpack_var_sequence(tx) for arg in args]
             if kwargs.pop("strict", False) and len(unpacked) > 0:
