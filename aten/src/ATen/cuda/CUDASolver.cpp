--- conflicted
+++ resolved
@@ -1136,14 +1136,6 @@
       batchsize));
 }
 
-<<<<<<< HEAD
-void xpotrs(
-    cusolverDnHandle_t handle, cusolverDnParams_t params, cublasFillMode_t uplo, int64_t n, int64_t nrhs, cudaDataType dataTypeA, const void *A,
-    int64_t lda, cudaDataType dataTypeB, void *B, int64_t ldb, int *info) {
-  TORCH_CUSOLVER_CHECK(cusolverDnXpotrs(handle, params, uplo, n, nrhs, dataTypeA, A, lda, dataTypeB, B, ldb, info));
-}
-
-=======
 template <>
 void syevjBatched<c10::complex<double>, double>(
     cusolverDnHandle_t handle,
@@ -1172,9 +1164,15 @@
       params,
       batchsize));
 }
->>>>>>> 6145ac07
 
 #ifdef USE_CUSOLVER_64_BIT
+
+void xpotrs(
+    cusolverDnHandle_t handle, cusolverDnParams_t params, cublasFillMode_t uplo, int64_t n, int64_t nrhs, cudaDataType dataTypeA, const void *A,
+    int64_t lda, cudaDataType dataTypeB, void *B, int64_t ldb, int *info) {
+  TORCH_CUSOLVER_CHECK(cusolverDnXpotrs(handle, params, uplo, n, nrhs, dataTypeA, A, lda, dataTypeB, B, ldb, info));
+}
+
 template <>
 void xsyevd_bufferSize<float>(
     cusolverDnHandle_t handle,
