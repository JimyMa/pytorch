#include <torch/csrc/Dtype.h>
#include <torch/csrc/DynamicTypes.h>
#include <torch/csrc/Exceptions.h>
#include <torch/csrc/autograd/generated/variable_factories.h>
#include <torch/csrc/autograd/python_torch_functions.h>
#include <torch/csrc/autograd/python_variable.h>
#include <torch/csrc/autograd/utils/wrap_outputs.h>
#include <torch/csrc/jit/frontend/tracer.h>
#include <torch/csrc/utils/cuda_lazy_init.h>
#include <torch/csrc/utils/out_types.h>
#include <torch/csrc/utils/pybind.h>
#include <torch/csrc/utils/pycfunction_helpers.h>
#include <torch/csrc/utils/python_arg_parser.h>
#include <torch/csrc/utils/structseq.h>
#include <torch/csrc/utils/tensor_layouts.h>
#include <torch/csrc/utils/tensor_new.h>
#include <torch/csrc/utils/tensor_numpy.h>

#include <ATen/ATen.h>
#include <ATen/FunctionalTensorWrapper.h>

#include <Python.h>
#include <fmt/format.h>
#include <pybind11/pybind11.h>
#include <vector>

using at::ArrayRef;
using at::Backend;
using at::Device;
using at::DeviceGuard;
using at::Dimname;
using at::DimnameList;
using at::Generator;
using at::IntArrayRef;
using at::Layout;
using at::OptionalDeviceGuard;
using at::Scalar;
using at::ScalarType;
using at::Tensor;
using at::TensorList;
using at::TensorOptions;

using torch::utils::check_out_type_matches;
using namespace torch::autograd::utils;

namespace torch {
namespace autograd {

// NOLINTNEXTLINE(cppcoreguidelines-avoid-non-const-global-variables)
PyObject* THPVariableFunctionsModule = nullptr;

inline Tensor dispatch_range(
    const Scalar& start,
    const Scalar& end,
    const Scalar& step,
    Tensor result) {
  pybind11::gil_scoped_release no_gil;
  OptionalDeviceGuard device_guard(device_of(result));
  return at::range_out(result, start, end, step);
}

inline Tensor dispatch_range(
    const Scalar& start,
    const Scalar& end,
    const Scalar& step,
    const TensorOptions& options) {
  torch::utils::maybe_initialize_cuda(options);
  pybind11::gil_scoped_release no_gil;
  DeviceGuard device_guard(options.device());
  return torch::range(start, end, step, options);
}

static PyObject* THPVariable_range(
    PyObject* self,
    PyObject* args,
    PyObject* kwargs) {
  HANDLE_TH_ERRORS
  static PythonArgParser parser({
      "range(Scalar start, Scalar end, Scalar step=1, *, Tensor out=None, ScalarType dtype=None, Layout layout=torch.strided, Device device=None, bool requires_grad=False)",
  });

  ParsedArgs<8> parsed_args;
  auto r = parser.parse(args, kwargs, parsed_args);

  if (r.idx == 0) {
    auto ret = PyErr_WarnEx(
        PyExc_UserWarning,
        "torch.range is deprecated and will be removed in a future release "
        "because its behavior is inconsistent with Python's range builtin. "
        "Instead, use torch.arange, which produces values in [start, end).",
        1);
    if (ret != 0)
      throw python_error();
    if (r.isNone(3)) {
      const auto options = TensorOptions()
                               .dtype(r.scalartype(4))
                               .device(r.device(6))
                               .layout(r.layout(5))
                               .requires_grad(r.toBool(7));
      return wrap(
          dispatch_range(r.scalar(0), r.scalar(1), r.scalar(2), options));
    } else {
      check_out_type_matches(
          r.tensor(3),
          r.scalartype(4),
          r.isNone(4),
          r.layout(5),
          r.device(6),
          r.isNone(6));
      return wrap(
          dispatch_range(r.scalar(0), r.scalar(1), r.scalar(2), r.tensor(3))
              .set_requires_grad(r.toBool(7)));
    }
  }
  Py_RETURN_NONE;
  END_HANDLE_TH_ERRORS
}

// implemented on python object to allow torch.as_tensor to be constructed with
// arbitrarily nested python objects - list, tuple, np array, scalar, etc.
static PyObject* THPVariable_as_tensor(
    PyObject* self,
    PyObject* args,
    PyObject* kwargs) {
  HANDLE_TH_ERRORS
  static PythonArgParser parser({
      "as_tensor(PyObject* data, *, ScalarType dtype=None, Device? device=None)",
  });

  ParsedArgs<3> parsed_args;
  auto r = parser.parse(args, kwargs, parsed_args);
  if (r.has_torch_function()) {
    return handle_torch_function(
        r, nullptr, args, kwargs, THPVariableFunctionsModule, "torch");
  }
  jit::tracer::warn("torch.as_tensor", jit::tracer::WARN_CONSTRUCTOR);
  return THPVariable_Wrap(torch::utils::as_tensor(
      torch::tensors::get_default_dispatch_key(),
      torch::tensors::get_default_scalar_type(),
      r));
  END_HANDLE_TH_ERRORS
}

// implemented on python object here because PyObject currently not natively
// declarable See: ATen/native/README.md for more context
static PyObject* THPVariable_from_numpy(PyObject* module, PyObject* arg) {
  HANDLE_TH_ERRORS
  jit::tracer::warn("torch.from_numpy", jit::tracer::WARN_CONSTRUCTOR);
  return THPVariable_Wrap(torch::utils::tensor_from_numpy(arg));
  END_HANDLE_TH_ERRORS
}

static Tensor dispatch_nonzero(const Tensor& self) {
  pybind11::gil_scoped_release no_gil;
  OptionalDeviceGuard device_guard(device_of(self));
  return self.nonzero();
}

static Tensor dispatch_nonzero(const Tensor& self, Tensor out) {
  pybind11::gil_scoped_release no_gil;
  OptionalDeviceGuard device_guard(device_of(self));
  return at::nonzero_out(out, self);
}

static std::vector<Tensor> dispatch_nonzero_numpy(const Tensor& self) {
  pybind11::gil_scoped_release no_gil;
  OptionalDeviceGuard device_guard(device_of(self));
  return self.nonzero_numpy();
}

static PyObject* THPVariable_nonzero(
    PyObject* self,
    PyObject* args,
    PyObject* kwargs);

#define THPVARIABLE_SPARSE_COMPRESSED_CTOR(NAME, NARGS, SIGNATURES)       \
  static PyObject* THPVariable_##NAME(                                    \
      PyObject* self, PyObject* args, PyObject* kwargs) {                 \
    HANDLE_TH_ERRORS                                                      \
    static PythonArgParser parser SIGNATURES;                             \
    ParsedArgs<NARGS> parsed_args;                                        \
    auto r = parser.parse(args, kwargs, parsed_args);                     \
    if (r.has_torch_function()) {                                         \
      return handle_torch_function(                                       \
          r, nullptr, args, kwargs, THPVariableFunctionsModule, "torch"); \
    }                                                                     \
    jit::tracer::warn("torch." #NAME, jit::tracer::WARN_CONSTRUCTOR);     \
    return THPVariable_Wrap(torch::utils::NAME##_ctor(                    \
        torch::tensors::get_default_dispatch_key(),                       \
        torch::tensors::get_default_scalar_type(),                        \
        r));                                                              \
    END_HANDLE_TH_ERRORS                                                  \
  }

THPVARIABLE_SPARSE_COMPRESSED_CTOR(
    sparse_compressed_tensor,
    9,
    ({"sparse_compressed_tensor(PyObject* compressed_indices, PyObject* plain_indices, PyObject* values, IntArrayRef size, *, ScalarType dtype=None, Layout? layout=None, Device? device=None, bool pin_memory=False, bool requires_grad=False)",
      "sparse_compressed_tensor(PyObject* compressed_indices, PyObject* plain_indices, PyObject* values, *, ScalarType dtype=None, Layout? layout=None, Device? device=None, bool pin_memory=False, bool requires_grad=False)"}))
THPVARIABLE_SPARSE_COMPRESSED_CTOR(
    sparse_csr_tensor,
    9,
    ({"sparse_csr_tensor(PyObject* crow_indices, PyObject* col_indices, PyObject* values, IntArrayRef size, *, ScalarType dtype=None, Layout? layout=None, Device? device=None, bool pin_memory=False, bool requires_grad=False)",
      "sparse_csr_tensor(PyObject* crow_indices, PyObject* col_indices, PyObject* values, *, ScalarType dtype=None, Layout? layout=None, Device? device=None, bool pin_memory=False, bool requires_grad=False)"}))
THPVARIABLE_SPARSE_COMPRESSED_CTOR(
    sparse_csc_tensor,
    9,
    ({"sparse_csc_tensor(PyObject* ccol_indices, PyObject* row_indices, PyObject* values, IntArrayRef size, *, ScalarType dtype=None, Layout? layout=None, Device? device=None, bool pin_memory=False, bool requires_grad=False)",
      "sparse_csc_tensor(PyObject* ccol_indices, PyObject* row_indices, PyObject* values, *, ScalarType dtype=None, Layout? layout=None, Device? device=None, bool pin_memory=False, bool requires_grad=False)"}))
THPVARIABLE_SPARSE_COMPRESSED_CTOR(
    sparse_bsr_tensor,
    9,
    ({"sparse_bsr_tensor(PyObject* crow_indices, PyObject* col_indices, PyObject* values, IntArrayRef size, *, ScalarType dtype=None, Layout? layout=None, Device? device=None, bool pin_memory=False, bool requires_grad=False)",
      "sparse_bsr_tensor(PyObject* crow_indices, PyObject* col_indices, PyObject* values, *, ScalarType dtype=None, Layout? layout=None, Device? device=None, bool pin_memory=False, bool requires_grad=False)"}))
THPVARIABLE_SPARSE_COMPRESSED_CTOR(
    sparse_bsc_tensor,
    9,
    ({"sparse_bsc_tensor(PyObject* ccol_indices, PyObject* row_indices, PyObject* values, IntArrayRef size, *, ScalarType dtype=None, Layout? layout=None, Device? device=None, bool pin_memory=False, bool requires_grad=False)",
      "sparse_bsc_tensor(PyObject* ccol_indices, PyObject* row_indices, PyObject* values, *, ScalarType dtype=None, Layout? layout=None, Device? device=None, bool pin_memory=False, bool requires_grad=False)"}))

THPVARIABLE_SPARSE_COMPRESSED_CTOR(
    _sparse_compressed_tensor_unsafe,
    8,
    ({"_sparse_compressed_tensor_unsafe(PyObject* compressed_indices, PyObject* plain_indices, PyObject* values, IntArrayRef size, *, ScalarType dtype=None, Layout? layout=None, Device? device=None, bool requires_grad=False)"}))
THPVARIABLE_SPARSE_COMPRESSED_CTOR(
    _sparse_csr_tensor_unsafe,
    7,
    ({"_sparse_csr_tensor_unsafe(PyObject* crow_indices, PyObject* col_indices, PyObject* values, IntArrayRef size, *, ScalarType dtype=None, Device? device=None, bool requires_grad=False)"}))
THPVARIABLE_SPARSE_COMPRESSED_CTOR(
    _sparse_csc_tensor_unsafe,
    7,
    ({"_sparse_csc_tensor_unsafe(PyObject* ccol_indices, PyObject* row_indices, PyObject* values, IntArrayRef size, *, ScalarType dtype=None, Device? device=None, bool requires_grad=False)"}))
THPVARIABLE_SPARSE_COMPRESSED_CTOR(
    _sparse_bsr_tensor_unsafe,
    7,
    ({"_sparse_bsr_tensor_unsafe(PyObject* crow_indices, PyObject* col_indices, PyObject* values, IntArrayRef size, *, ScalarType dtype=None, Device? device=None, bool requires_grad=False)"}))
THPVARIABLE_SPARSE_COMPRESSED_CTOR(
    _sparse_bsc_tensor_unsafe,
    7,
    ({"_sparse_bsc_tensor_unsafe(PyObject* ccol_indices, PyObject* row_indices, PyObject* values, IntArrayRef size, *, ScalarType dtype=None, Device? device=None, bool requires_grad=False)"}))

static PyObject* THPVariable_sparse_coo_tensor(
    PyObject* self,
    PyObject* args,
    PyObject* kwargs) {
  HANDLE_TH_ERRORS
  static PythonArgParser parser({
      "sparse_coo_tensor(PyObject* indices, PyObject* values, *, ScalarType dtype=None, Device? device=None, bool requires_grad=False)",
      "sparse_coo_tensor(PyObject* indices, PyObject* values, IntArrayRef size, *, ScalarType dtype=None, Device? device=None, bool requires_grad=False)",
      "sparse_coo_tensor(IntArrayRef size, *, ScalarType dtype=None, Device? device=None, bool requires_grad=False)",
  });

  ParsedArgs<6> parsed_args;
  auto r = parser.parse(args, kwargs, parsed_args);
  if (r.has_torch_function()) {
    return handle_torch_function(
        r, nullptr, args, kwargs, THPVariableFunctionsModule, "torch");
  }
  jit::tracer::warn("torch.sparse_coo_tensor", jit::tracer::WARN_CONSTRUCTOR);
  return THPVariable_Wrap(torch::utils::sparse_coo_tensor_ctor(
      torch::tensors::get_default_dispatch_key(),
      torch::tensors::get_default_scalar_type(),
      r));
  END_HANDLE_TH_ERRORS
}

static PyObject* THPVariable__sparse_coo_tensor_unsafe(
    PyObject* self,
    PyObject* args,
    PyObject* kwargs) {
  HANDLE_TH_ERRORS
  static PythonArgParser parser({
      "_sparse_coo_tensor_unsafe(PyObject* indices, PyObject* values, IntArrayRef size, *, ScalarType dtype=None, Device? device=None, bool requires_grad=False)",
  });

  ParsedArgs<6> parsed_args;
  auto r = parser.parse(args, kwargs, parsed_args);
  if (r.has_torch_function()) {
    return handle_torch_function(
        r, nullptr, args, kwargs, THPVariableFunctionsModule, "torch");
  }
  jit::tracer::warn(
      "torch._sparse_coo_tensor_unsafe", jit::tracer::WARN_CONSTRUCTOR);
  return THPVariable_Wrap(torch::utils::_sparse_coo_tensor_unsafe_ctor(
      torch::tensors::get_default_dispatch_key(),
      torch::tensors::get_default_scalar_type(),
      r));
  END_HANDLE_TH_ERRORS
}

// implemented on python object to allow torch.tensor to be constructed with
// arbitrarily nested python objects - list, tuple, np array, scalar, etc.
static PyObject* THPVariable_tensor(
    PyObject* self,
    PyObject* args,
    PyObject* kwargs) {
  HANDLE_TH_ERRORS
  static PythonArgParser parser({
      "tensor(PyObject* data, *, ScalarType dtype=None, Device? device=None, bool pin_memory=False, bool requires_grad=False, DimnameList? names=None)",
  });

  constexpr int ctor_num_args = 6;
  ParsedArgs<ctor_num_args> parsed_args;
  auto r = parser.parse(args, kwargs, parsed_args);
  if (r.has_torch_function()) {
    return handle_torch_function(
        r, nullptr, args, kwargs, THPVariableFunctionsModule, "torch");
  }
  jit::tracer::warn("torch.tensor", jit::tracer::WARN_CONSTRUCTOR);
  return THPVariable_Wrap(torch::utils::tensor_ctor(
      torch::tensors::get_default_dispatch_key(),
      torch::tensors::get_default_scalar_type(),
      r));
  END_HANDLE_TH_ERRORS
}

static PyObject* THPVariable_get_device(
    PyObject* self_,
    PyObject* args,
    PyObject* kwargs) {
  HANDLE_TH_ERRORS
  static PythonArgParser parser(
      {
          "get_device(Tensor input)",
      },
      /*traceable=*/false);

  ParsedArgs<1> parsed_args;
  auto r = parser.parse(args, kwargs, parsed_args);

  if (r.idx == 0) {
    return wrap(r.tensor(0).get_device());
  }
  Py_RETURN_NONE;
  END_HANDLE_TH_ERRORS
}

static PyObject* THPVariable_frombuffer(
    PyObject* self_,
    PyObject* args,
    PyObject* kwargs) {
  HANDLE_TH_ERRORS
  static PythonArgParser parser(
      {
          "frombuffer(PyObject* buffer, *, ScalarType dtype, int64_t count=-1, int64_t offset=0, bool requires_grad=False)",
      },
      /*traceable=*/false);

  ParsedArgs<5> parsed_args;
  auto r = parser.parse(args, kwargs, parsed_args);

  if (r.idx == 0) {
    auto buffer = r.pyobject(0);
    auto dtype = r.scalartype(1);
    auto count = r.toInt64(2);
    auto offset = r.toInt64(3);
    auto requires_grad = r.toBool(4);

    TORCH_CHECK_VALUE(
        PyObject_CheckBuffer(buffer) != 0,
        "object does not implement Python buffer protocol.");
    return wrap(torch::utils::tensor_frombuffer(
        buffer, dtype, count, offset, requires_grad));
  }

  Py_RETURN_NONE;
  END_HANDLE_TH_ERRORS
}

static PyObject* THPVariable_asarray(
    PyObject* self_,
    PyObject* args,
    PyObject* kwargs) {
  HANDLE_TH_ERRORS
  static PythonArgParser parser(
      {
          "asarray(PyObject* obj, *, ScalarType? dtype=None, Device? device=None, bool? copy=None, bool requires_grad=False)",
      },
      /*traceable=*/false);

  ParsedArgs<5> parsed_args;
  auto r = parser.parse(args, kwargs, parsed_args);

  if (r.idx == 0) {
    auto obj = r.pyobject(0);
    auto dtype = r.scalartypeOptional(1);
    auto device = r.deviceOptional(2);
    auto copy = r.toBoolOptional(3);
    auto requires_grad = r.toBool(4);
    return wrap(torch::utils::asarray(obj, dtype, device, copy, requires_grad));
  }

  Py_RETURN_NONE;
  END_HANDLE_TH_ERRORS
}

static PyObject* THPVariable_numel(
    PyObject* self_,
    PyObject* args,
    PyObject* kwargs);

static PyObject* THPVariable__to_functional_tensor(
    PyObject* self,
    PyObject* args,
    PyObject* kwargs) {
  HANDLE_TH_ERRORS
  static PythonArgParser parser(
<<<<<<< HEAD
      {"_to_functional_tensor(Tensor t, *, bool mirror_autograd_meta=False)"}, /*traceable=*/true);
=======
      {"_to_functional_tensor(Tensor t, *, bool mirror_autograd_meta=False)"},
      /*traceable=*/true);
>>>>>>> 74f4794e

  ParsedArgs<2> parsed_args;
  auto r = parser.parse(args, kwargs, parsed_args);
  auto self_ = r.tensor(0);
  auto mirror_autograd_meta = r.toBool(1);
  auto wrapped = at::functionalization::impl::to_functional_tensor(self_);
  if (mirror_autograd_meta) {
<<<<<<< HEAD
    // Here, we unsafely set the grad function on the wrapper to be the same as the inner.
    // We expect this grad_fn to NEVER be used.
    // It's needed so that .is_leaf metadata is accurate on the wrapper
=======
    // Here, we unsafely set the grad function on the wrapper to be the same as
    // the inner. We expect this grad_fn to NEVER be used. It's needed so that
    // .is_leaf metadata is accurate on the wrapper
>>>>>>> 74f4794e
    auto inner_autograd_meta = impl::get_autograd_meta(self_);
    if (inner_autograd_meta) {
      wrapped.set_requires_grad(self_.requires_grad());
      if (wrapped.requires_grad()) {
<<<<<<< HEAD
        impl::get_autograd_meta(wrapped)->grad_fn_ = inner_autograd_meta->grad_fn_;
=======
        impl::get_autograd_meta(wrapped)->grad_fn_ =
            inner_autograd_meta->grad_fn_;
>>>>>>> 74f4794e
      }
    }
  }
  return wrap(wrapped);
  END_HANDLE_TH_ERRORS
}

static PyObject* THPVariable__from_functional_tensor(
    PyObject* self,
    PyObject* args,
    PyObject* kwargs) {
  HANDLE_TH_ERRORS
  static PythonArgParser parser(
      {"_from_functional_tensor(Tensor t)"}, /*traceable=*/true);

  ParsedArgs<1> parsed_args;
  auto r = parser.parse(args, kwargs, parsed_args);
  auto self_ = r.tensor(0);
  auto unwrapped = at::functionalization::impl::from_functional_tensor(self_);
  return wrap(unwrapped);
  END_HANDLE_TH_ERRORS
}

static PyObject* THPVariable__freeze_functional_tensor(
    PyObject* self,
    PyObject* args,
    PyObject* kwargs) {
  HANDLE_TH_ERRORS
  static PythonArgParser parser(
      {"_freeze_functional_tensor(Tensor t)"}, /*traceable=*/true);

  ParsedArgs<1> parsed_args;
  auto r = parser.parse(args, kwargs, parsed_args);
  auto self_ = r.tensor(0);
  at::functionalization::impl::freeze_functional_tensor(self_);
  Py_RETURN_NONE;
  END_HANDLE_TH_ERRORS
}

static PyObject* THPVariable__is_functional_tensor(
    PyObject* self,
    PyObject* args,
    PyObject* kwargs) {
  HANDLE_TH_ERRORS
  static PythonArgParser parser(
      {"_is_functional_tensor(Tensor t)"}, /*traceable=*/true);

  ParsedArgs<1> parsed_args;
  auto r = parser.parse(args, kwargs, parsed_args);
  auto self_ = r.tensor(0);
  if (at::functionalization::impl::isFunctionalTensor(self_)) {
    Py_RETURN_TRUE;
  } else {
    Py_RETURN_FALSE;
  }
  END_HANDLE_TH_ERRORS
}

static PyObject* THPVariable__sync(
    PyObject* self,
    PyObject* args,
    PyObject* kwargs) {
  HANDLE_TH_ERRORS
  static PythonArgParser parser({"_sync(Tensor t)"}, /*traceable=*/true);

  ParsedArgs<1> parsed_args;
  auto r = parser.parse(args, kwargs, parsed_args);
  auto self_ = r.tensor(0);
  TORCH_INTERNAL_ASSERT(at::functionalization::impl::isFunctionalTensor(self_));
  at::functionalization::impl::sync(self_);
  Py_RETURN_NONE;
  END_HANDLE_TH_ERRORS
}

static PyObject* THPVariable__enable_functionalization(
    PyObject* self,
    PyObject* args,
    PyObject* kwargs) {
  HANDLE_TH_ERRORS
  static PythonArgParser parser(
      {"_enable_functionalization(*, bool reapply_views=False)"},
      /*traceable=*/true);
  ParsedArgs<1> parsed_args;
  auto r = parser.parse(args, kwargs, parsed_args);
  const auto reapply_views = r.toBool(0);

  if (c10::impl::tls_is_dispatch_key_included(at::DispatchKey::Functionalize)) {
    TORCH_INTERNAL_ASSERT(
        false,
        "multiple layers of mode-style functionalization nesting is not"
        " currently supported, outside of the functionalize() transform");
  }
  c10::impl::tls_set_dispatch_key_included(
      at::DispatchKey::Functionalize, true);
  if (reapply_views) {
    at::functionalization::impl::setFunctionalizationReapplyViewsTLS(true);
  }
  Py_RETURN_NONE;
  END_HANDLE_TH_ERRORS
}

static PyObject* THPVariable__disable_functionalization(
    PyObject* self,
    PyObject* args,
    PyObject* kwargs) {
  HANDLE_TH_ERRORS
  c10::impl::tls_set_dispatch_key_included(
      at::DispatchKey::Functionalize, false);
  at::functionalization::impl::setFunctionalizationReapplyViewsTLS(false);
  Py_RETURN_NONE;
  END_HANDLE_TH_ERRORS
}

// XXX: ops that are bound here are not exposed to the C++ api nor the JIT.
// Any new ops added here should be accompanied with a comment why they are not
// being registered through native_functions.yaml, and be tagged cpp / JIT
// NOLINTNEXTLINE(cppcoreguidelines-avoid-c-arrays,modernize-avoid-c-arrays)
static PyMethodDef torch_functions_manual[] = {
    {"asarray",
     castPyCFunctionWithKeywords(THPVariable_asarray),
     METH_VARARGS | METH_KEYWORDS | METH_STATIC,
     nullptr},
    {"as_tensor",
     castPyCFunctionWithKeywords(THPVariable_as_tensor),
     METH_VARARGS | METH_KEYWORDS | METH_STATIC,
     nullptr},
    {"from_numpy", THPVariable_from_numpy, METH_STATIC | METH_O, nullptr},
    {"frombuffer",
     castPyCFunctionWithKeywords(THPVariable_frombuffer),
     METH_VARARGS | METH_KEYWORDS | METH_STATIC,
     nullptr},
    {"_is_functional_tensor",
     castPyCFunctionWithKeywords(THPVariable__is_functional_tensor),
     METH_VARARGS | METH_KEYWORDS | METH_STATIC,
     nullptr},
    {"_to_functional_tensor",
     castPyCFunctionWithKeywords(THPVariable__to_functional_tensor),
     METH_VARARGS | METH_KEYWORDS | METH_STATIC,
     nullptr},
    {"_from_functional_tensor",
     castPyCFunctionWithKeywords(THPVariable__from_functional_tensor),
     METH_VARARGS | METH_KEYWORDS | METH_STATIC,
     nullptr},
    {"_freeze_functional_tensor",
     castPyCFunctionWithKeywords(THPVariable__freeze_functional_tensor),
     METH_VARARGS | METH_KEYWORDS | METH_STATIC,
     nullptr},
    {"_sync",
     castPyCFunctionWithKeywords(THPVariable__sync),
     METH_VARARGS | METH_KEYWORDS | METH_STATIC,
     nullptr},
    {"_enable_functionalization",
     castPyCFunctionWithKeywords(THPVariable__enable_functionalization),
     METH_VARARGS | METH_KEYWORDS | METH_STATIC,
     nullptr},
    {"_disable_functionalization",
     castPyCFunctionWithKeywords(THPVariable__disable_functionalization),
     METH_VARARGS | METH_KEYWORDS | METH_STATIC,
     nullptr},
    {"nonzero",
     castPyCFunctionWithKeywords(THPVariable_nonzero),
     METH_VARARGS | METH_KEYWORDS | METH_STATIC,
     nullptr},
    {"range",
     castPyCFunctionWithKeywords(THPVariable_range),
     METH_VARARGS | METH_KEYWORDS | METH_STATIC,
     nullptr},
    {"sparse_coo_tensor",
     castPyCFunctionWithKeywords(THPVariable_sparse_coo_tensor),
     METH_VARARGS | METH_KEYWORDS | METH_STATIC,
     nullptr},
    {"_sparse_coo_tensor_unsafe",
     castPyCFunctionWithKeywords(THPVariable__sparse_coo_tensor_unsafe),
     METH_VARARGS | METH_KEYWORDS | METH_STATIC,
     nullptr},
    {"_sparse_compressed_tensor_unsafe",
     castPyCFunctionWithKeywords(THPVariable__sparse_compressed_tensor_unsafe),
     METH_VARARGS | METH_KEYWORDS | METH_STATIC,
     nullptr},
    {"sparse_compressed_tensor",
     castPyCFunctionWithKeywords(THPVariable_sparse_compressed_tensor),
     METH_VARARGS | METH_KEYWORDS | METH_STATIC,
     nullptr},
    {"sparse_csr_tensor",
     castPyCFunctionWithKeywords(THPVariable_sparse_csr_tensor),
     METH_VARARGS | METH_KEYWORDS | METH_STATIC,
     nullptr},
    {"sparse_csc_tensor",
     castPyCFunctionWithKeywords(THPVariable_sparse_csc_tensor),
     METH_VARARGS | METH_KEYWORDS | METH_STATIC,
     nullptr},
    {"sparse_bsr_tensor",
     castPyCFunctionWithKeywords(THPVariable_sparse_bsr_tensor),
     METH_VARARGS | METH_KEYWORDS | METH_STATIC,
     nullptr},
    {"sparse_bsc_tensor",
     castPyCFunctionWithKeywords(THPVariable_sparse_bsc_tensor),
     METH_VARARGS | METH_KEYWORDS | METH_STATIC,
     nullptr},
    {"_sparse_csr_tensor_unsafe",
     castPyCFunctionWithKeywords(THPVariable__sparse_csr_tensor_unsafe),
     METH_VARARGS | METH_KEYWORDS | METH_STATIC,
     nullptr},
    {"_sparse_csc_tensor_unsafe",
     castPyCFunctionWithKeywords(THPVariable__sparse_csc_tensor_unsafe),
     METH_VARARGS | METH_KEYWORDS | METH_STATIC,
     nullptr},
    {"_sparse_bsr_tensor_unsafe",
     castPyCFunctionWithKeywords(THPVariable__sparse_bsr_tensor_unsafe),
     METH_VARARGS | METH_KEYWORDS | METH_STATIC,
     nullptr},
    {"_sparse_bsc_tensor_unsafe",
     castPyCFunctionWithKeywords(THPVariable__sparse_bsc_tensor_unsafe),
     METH_VARARGS | METH_KEYWORDS | METH_STATIC,
     nullptr},
    {"tensor",
     castPyCFunctionWithKeywords(THPVariable_tensor),
     METH_VARARGS | METH_KEYWORDS | METH_STATIC,
     nullptr},
    {"get_device",
     castPyCFunctionWithKeywords(THPVariable_get_device),
     METH_VARARGS | METH_KEYWORDS | METH_STATIC,
     nullptr},
    {"numel",
     castPyCFunctionWithKeywords(THPVariable_numel),
     METH_VARARGS | METH_KEYWORDS | METH_STATIC,
     nullptr},
};

static PyObject* THPVariable_nonzero(
    PyObject* self,
    PyObject* args,
    PyObject* kwargs) {
  HANDLE_TH_ERRORS
  static PythonArgParser parser({
      "nonzero(Tensor input, *, bool as_tuple=False, Tensor out=None)",
  });
  ParsedArgs<3> parsed_args;
  auto r = parser.parse(args, kwargs, parsed_args);

  if (r.has_torch_function()) {
    return handle_torch_function(
        r, args, kwargs, THPVariableFunctionsModule, "torch");
  }

  const auto as_tuple = r.toBool(1);
  const auto has_out = !r.isNone(2);

  if (as_tuple) {
    TORCH_CHECK(
        !has_out,
        "nonzero does not support the out kwarg when as_tuple is True");
    return wrap(dispatch_nonzero_numpy(r.tensor(0)));
  }

  if (has_out) {
    return wrap(dispatch_nonzero(r.tensor(0), r.tensor(2)));
  }

  return wrap(dispatch_nonzero(r.tensor(0)));

  END_HANDLE_TH_ERRORS
}

static PyObject* THPVariable_numel(
    PyObject* self_,
    PyObject* args,
    PyObject* kwargs) {
  HANDLE_TH_ERRORS
  static PythonArgParser parser(
      {
          "numel(Tensor input)",
      },
      /*traceable=*/false);

  ParsedArgs<1> parsed_args;
  auto r = parser.parse(args, kwargs, parsed_args);

  if (r.has_torch_function()) {
    return handle_torch_function(
        r, args, kwargs, THPVariableFunctionsModule, "torch");
  }

  if (r.idx == 0) {
    return py::cast(r.tensor(0).sym_numel()).release().ptr();
  }
  Py_RETURN_NONE;
  END_HANDLE_TH_ERRORS
}

// Sharded function definitions
void gatherTorchFunctions_0(std::vector<PyMethodDef>& torch_functions);
void gatherTorchFunctions_1(std::vector<PyMethodDef>& torch_functions);
void gatherTorchFunctions_2(std::vector<PyMethodDef>& torch_functions);

void gatherTorchFunctions(std::vector<PyMethodDef>& torch_functions) {
  constexpr size_t num_functions =
      sizeof(torch_functions_manual) / sizeof(torch_functions_manual[0]);
  torch_functions.assign(
      torch_functions_manual, torch_functions_manual + num_functions);
  // NOTE: Must be synced with num_shards in
  // tools/autograd/gen_python_functions.py
  gatherTorchFunctions_0(torch_functions);
  gatherTorchFunctions_1(torch_functions);
  gatherTorchFunctions_2(torch_functions);

  static std::array<std::pair<const char*, const char*>, 4> aliases{
      {// Canonical function, alias name
       {"sspaddmm", "saddmm"},
       {"mm", "spmm"},
       {"mm", "dsmm"},
       {"hspmm", "hsmm"}}};

  for (const auto& alias : aliases) {
    auto it = std::find_if(
        torch_functions.begin(),
        torch_functions.end(),
        [&](const PyMethodDef& def) {
          return strcmp(def.ml_name, alias.first) == 0;
        });
    TORCH_INTERNAL_ASSERT(
        it != torch_functions.end(),
        "Failed to create function alias from ",
        alias.first,
        " to ",
        alias.second);
    PyMethodDef alias_def = *it;
    alias_def.ml_name = alias.second;

    torch_functions.push_back(alias_def);
  }

  torch_functions.push_back({nullptr});
  torch_functions.shrink_to_fit();
}

static PyTypeObject THPVariableFunctions = {
    PyVarObject_HEAD_INIT(
        nullptr,
        0) "torch._C._VariableFunctionsClass", /* tp_name */
    0, /* tp_basicsize */
    0, /* tp_itemsize */
    nullptr, /* tp_dealloc */
    0, /* tp_vectorcall_offset */
    nullptr, /* tp_getattr */
    nullptr, /* tp_setattr */
    nullptr, /* tp_reserved */
    nullptr, /* tp_repr */
    nullptr, /* tp_as_number */
    nullptr, /* tp_as_sequence */
    nullptr, /* tp_as_mapping */
    nullptr, /* tp_hash  */
    nullptr, /* tp_call */
    nullptr, /* tp_str */
    nullptr, /* tp_getattro */
    nullptr, /* tp_setattro */
    nullptr, /* tp_as_buffer */
    Py_TPFLAGS_DEFAULT, /* tp_flags */
    nullptr, /* tp_doc */
    nullptr, /* tp_traverse */
    nullptr, /* tp_clear */
    nullptr, /* tp_richcompare */
    0, /* tp_weaklistoffset */
    nullptr, /* tp_iter */
    nullptr, /* tp_iternext */
    nullptr, /* tp_methods */
    nullptr, /* tp_members */
    nullptr, /* tp_getset */
    nullptr, /* tp_base */
    nullptr, /* tp_dict */
    nullptr, /* tp_descr_get */
    nullptr, /* tp_descr_set */
    0, /* tp_dictoffset */
    nullptr, /* tp_init */
    nullptr, /* tp_alloc */
    nullptr /* tp_new */
};

void initTorchFunctions(PyObject* module) {
  static std::vector<PyMethodDef> torch_functions;
  gatherTorchFunctions(torch_functions);
  THPVariableFunctions.tp_methods = torch_functions.data();

  if (PyType_Ready(&THPVariableFunctions) < 0) {
    throw python_error();
  }
  Py_INCREF(&THPVariableFunctions);

  // Steals
  Py_INCREF(&THPVariableFunctions);
  if (PyModule_AddObject(
          module,
          "_VariableFunctionsClass",
          reinterpret_cast<PyObject*>(&THPVariableFunctions)) < 0) {
    throw python_error();
  }
  // PyType_GenericNew returns a new reference
  THPVariableFunctionsModule =
      PyType_GenericNew(&THPVariableFunctions, Py_None, Py_None);
  // PyModule_AddObject steals a reference
  if (PyModule_AddObject(
          module, "_VariableFunctions", THPVariableFunctionsModule) < 0) {
    throw python_error();
  }
}

} // namespace autograd
} // namespace torch<|MERGE_RESOLUTION|>--- conflicted
+++ resolved
@@ -405,12 +405,8 @@
     PyObject* kwargs) {
   HANDLE_TH_ERRORS
   static PythonArgParser parser(
-<<<<<<< HEAD
-      {"_to_functional_tensor(Tensor t, *, bool mirror_autograd_meta=False)"}, /*traceable=*/true);
-=======
       {"_to_functional_tensor(Tensor t, *, bool mirror_autograd_meta=False)"},
       /*traceable=*/true);
->>>>>>> 74f4794e
 
   ParsedArgs<2> parsed_args;
   auto r = parser.parse(args, kwargs, parsed_args);
@@ -418,25 +414,15 @@
   auto mirror_autograd_meta = r.toBool(1);
   auto wrapped = at::functionalization::impl::to_functional_tensor(self_);
   if (mirror_autograd_meta) {
-<<<<<<< HEAD
-    // Here, we unsafely set the grad function on the wrapper to be the same as the inner.
-    // We expect this grad_fn to NEVER be used.
-    // It's needed so that .is_leaf metadata is accurate on the wrapper
-=======
     // Here, we unsafely set the grad function on the wrapper to be the same as
     // the inner. We expect this grad_fn to NEVER be used. It's needed so that
     // .is_leaf metadata is accurate on the wrapper
->>>>>>> 74f4794e
     auto inner_autograd_meta = impl::get_autograd_meta(self_);
     if (inner_autograd_meta) {
       wrapped.set_requires_grad(self_.requires_grad());
       if (wrapped.requires_grad()) {
-<<<<<<< HEAD
-        impl::get_autograd_meta(wrapped)->grad_fn_ = inner_autograd_meta->grad_fn_;
-=======
         impl::get_autograd_meta(wrapped)->grad_fn_ =
             inner_autograd_meta->grad_fn_;
->>>>>>> 74f4794e
       }
     }
   }
