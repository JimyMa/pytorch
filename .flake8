[flake8]
enable-extensions = G
select = B,C,E,F,G,P,T4,W,B9
max-line-length = 120
# C408 ignored because we like the dict keyword argument syntax
# E501 is not flexible enough, we're using B950 instead
ignore =
    E203,E305,E402,E501,E721,E741,F405,F821,F841,F999,W503,W504,C408,E302,W291,E303,
    # shebang has extra meaning in fbcode lints, so I think it's not worth trying
    # to line this up with executable bit
    EXE001,
    # these ignores are from flake8-bugbear; please fix!
    B007,B008,
    # these ignores are from flake8-comprehensions; please fix!
    C407
    # these ignores are from flake8-logging-format; please fix!
<<<<<<< HEAD
    G001,G002,G003,G004,G100,G101,G200,G201,G202
=======
    G100,G101,G200,G201,G202
    # these ignores are from flake8-simplify. please fix or ignore with commented reason
    SIM105,SIM108,SIM109,SIM110,SIM111,SIM113,SIM114,SIM115,SIM116,SIM117,SIM118,SIM119,SIM12,
    # flake8-simplify code styles
    SIM102,SIM103,SIM106,SIM112,
>>>>>>> 28621208
per-file-ignores =
    __init__.py: F401
    torch/utils/cpp_extension.py: B950
    torchgen/api/types/__init__.py: F401,F403
    torchgen/executorch/api/types/__init__.py: F401,F403
optional-ascii-coding = True
exclude =
    ./.git,
    ./build_test_custom_build,
    ./build,
    ./caffe2,
    ./docs/caffe2,
    ./docs/cpp/src,
    ./docs/src,
    ./functorch/docs,
    ./functorch/examples,
    ./functorch/notebooks,
    ./scripts,
    ./test/generated_type_hints_smoketest.py,
    ./third_party,
    ./torch/include,
    ./torch/lib,
    ./venv,
    *.pyi<|MERGE_RESOLUTION|>--- conflicted
+++ resolved
@@ -1,28 +1,26 @@
 [flake8]
 enable-extensions = G
-select = B,C,E,F,G,P,T4,W,B9
+select = B,C,E,F,G,P,SIM1,T4,W,B9
 max-line-length = 120
 # C408 ignored because we like the dict keyword argument syntax
 # E501 is not flexible enough, we're using B950 instead
 ignore =
     E203,E305,E402,E501,E721,E741,F405,F821,F841,F999,W503,W504,C408,E302,W291,E303,
+    # fix these lints in the future
+    E275,
     # shebang has extra meaning in fbcode lints, so I think it's not worth trying
     # to line this up with executable bit
     EXE001,
     # these ignores are from flake8-bugbear; please fix!
-    B007,B008,
+    B007,B008,B017,B019,B020,B023,B024,B026,B027,B028,B903,B904,B905,B906,B907
     # these ignores are from flake8-comprehensions; please fix!
     C407
     # these ignores are from flake8-logging-format; please fix!
-<<<<<<< HEAD
-    G001,G002,G003,G004,G100,G101,G200,G201,G202
-=======
     G100,G101,G200,G201,G202
     # these ignores are from flake8-simplify. please fix or ignore with commented reason
     SIM105,SIM108,SIM109,SIM110,SIM111,SIM113,SIM114,SIM115,SIM116,SIM117,SIM118,SIM119,SIM12,
     # flake8-simplify code styles
     SIM102,SIM103,SIM106,SIM112,
->>>>>>> 28621208
 per-file-ignores =
     __init__.py: F401
     torch/utils/cpp_extension.py: B950
