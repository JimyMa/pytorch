from typing import Dict, List

from torch.overrides import _get_overloaded_args, get_default_nowrap_functions
from torch.utils._pytree import tree_flatten
from ..exc import unimplemented
<<<<<<< HEAD
from ..source import AttrSource, GlobalSource
=======
from ..source import GlobalSource
>>>>>>> 1d9a7f9e
from ..utils import is_tensor_base_attr_getter
from .base import VariableTracker
from .constant import ConstantVariable
from .lists import TupleVariable
from .tensor import TensorVariable
from .user_defined import UserDefinedClassVariable


# [Note: __torch_function__] This feature is a prototype and has some rough edges (contact mlazos with issues):
# At a high level, a torch function tensor subclass is represented as a TensorWithTFOverrideVariable, which dispatches
# __torch_function__ on attribute accesses, method calls, and torch API calls.
# The following is not supported:
# - triggering __torch_function__ on tensor subclass non-tensor custom attributes
# - graph breaking on mutating guardable tensor properties within a __torch_function__ context, this can cause
# excessive recompiles in certain degenerate cases
# - Matching the exact eager behavior of *ignoring* __torch_function__ objects in non-tensor argument positions of Torch API calls

# The following is supported:
# - static method impls of __torch_function__ on custom objects; this will trigger on torch API calls with the object as
# any argument
# - triggering __torch_function__ on torch API calls with tensor subclass arguments
# - __torch_function__ calls on base tensor attribute access and method calls for tensor subclass instances
# - matches the dispatch ordering behavior of eager __torch_function__ with subclass/object argumnents in any argument position

# See https://docs.google.com/document/d/1WBxBSvW3NXhRp9ncmtokJloMLCtF4AYNhJaffvHe8Kw/edit#heading=h.vacn73lozd9w
# for more information on the design.

# To enable subclass behavior, add your tensor subclass type to traceable_tensor_subclasses in dynamo/config.py


banned_attrs = [
    fn.__self__.__name__
    for fn in get_default_nowrap_functions()
    if is_tensor_base_attr_getter(fn)
]


def is_torch_function_user_object(obj):
    return hasattr(obj, "__torch_function__")


def call_torch_function(
    tx, torch_function_type, torch_function_var, fn, types, args, kwargs
):
    # signature:
    # def __torch_function__(cls, func, types, args=(), kwargs=None):
    tf_args = (torch_function_type, fn, types, TupleVariable(list(args)))
    return tx.inline_user_function_return(torch_function_var, tf_args, kwargs)


def build_torch_function_fn(tx, value, source):
    from .builder import SourcelessBuilder, VariableBuilder

    if not source:
        return VariableBuilder(
            tx,
            AttrSource(AttrSource(source, "__torch_function__"), "__func__"),
        )(value.__torch_function__.__func__)
    else:
        return SourcelessBuilder()(tx, value.__torch_function__.__func__)


def can_dispatch_torch_function(tx, args, kwargs):
    if tx.output.torch_function_enabled:
        all_args = tree_flatten(args)[0] + tree_flatten(kwargs)[0]
        return any(isinstance(arg, TensorWithTFOverrideVariable) for arg in all_args)
    else:
        return False


def dispatch_torch_function(tx, fn, args, kwargs):
    """Gathers all args that are TensorWithTFOverrideVariable and dispatches based on the ordering in _get_overloaded_args"""

    all_args = tree_flatten(args)[0] + tree_flatten(kwargs)[0]
    overloaded_args = _get_overloaded_args(
        [arg for arg in all_args if isinstance(arg, TensorWithTFOverrideVariable)],
        lambda x: x.class_type,
    )

    for arg in overloaded_args:
        res = arg.call_torch_function(
            tx,
            fn,
            TupleVariable([arg.subclass_type_var() for arg in overloaded_args]),
            args,
            kwargs,
        )

        if not (isinstance(res, ConstantVariable) and res.value is NotImplemented):
            return res

    unimplemented(
        f"All __torch_function__ overrides for call {fn} with args {args} and kwargs {kwargs} returned NotImplemented"
    )


class TensorWithTFOverrideVariable(TensorVariable):
    """
    Represents a tensor subclass instance with a __torch_function__ override.
    """

    def __init__(self, *args, **kwargs):
        self.torch_function_fn = kwargs.pop("torch_function_fn")
        super().__init__(*args, **kwargs)

    @classmethod
    def from_tensor_var(cls, tx, tensor_var, class_type, torch_function_fn):
        import torch

        kwargs = dict(tensor_var.__dict__)
        assert (
            kwargs.pop("class_type") is torch.Tensor
        ), "invalid class type in TensorWithTFOverrideVariable.from_tensor_var"
        var = cls(torch_function_fn=torch_function_fn, class_type=class_type, **kwargs)

        # stash the subclass type to rewrap an output tensor if needed
        # this is needed because the actual type needs to be available
        # each time the compiled artifact is run and outputs a wrapped tensor.
        if var.global_mangled_class_name() not in tx.output.global_scope:
            tx.output.install_global(var.global_mangled_class_name(), class_type)

        return var

    def python_type(self):
        return self.class_type

    def subclass_type_var(self):
        return UserDefinedClassVariable(
            self.class_type, source=GlobalSource(self.global_mangled_class_name())
        )

    def global_mangled_class_name(self):
        return f"__subclass_{self.class_type.__name__}_{id(self.class_type)}"
<<<<<<< HEAD

    def var_getattr(self, tx, name):
        # [Note: __torch_function__] We currently only support attributes that are defined on
        # base tensors, custom attribute accesses will graph break. We will need to track setting
        # attrs on this object.
        import torch
        from .builder import SourcelessBuilder

        if name in banned_attrs:
            unimplemented(
                f"Accessing {name} on a tensor subclass with a __torch_function__ override is not supported"
            )

        if tx.output.torch_function_enabled:
            get_fn = SourcelessBuilder()(tx, getattr(torch.Tensor, name).__get__)
            return self.call_torch_function(
                tx,
                get_fn,
                TupleVariable([self.subclass_type_var()]),
                [self],
                {},
            )
        else:
            return super().var_getattr(tx, name)
=======
>>>>>>> 1d9a7f9e

    def call_torch_function(self, tx, fn, types, args, kwargs):
        return call_torch_function(
            tx,
            self.subclass_type_var(),
            self.torch_function_fn,
            fn,
            types,
            args,
            kwargs,
        )

    def call_method(
        self,
        tx,
        name,
        args: "List[VariableTracker]",
        kwargs: "Dict[str, VariableTracker]",
    ) -> "VariableTracker":
        # This code block implements inlining the __torch_function__ override
        # of `call_method`.
        if tx.output.torch_function_enabled:
            import torch
            from .builder import SourcelessBuilder

            # [Note: __torch_function__] Currently we only support methods that are defined on tensor
            # we will graph break in other cases this will need a bigger overhaul of extracting methods/comparing them for equality
            func_var = SourcelessBuilder()(tx, getattr(torch.Tensor, name))
            return dispatch_torch_function(tx, func_var, [self] + args, kwargs)
        else:
            return self.tensor_variable.call_method(tx, name, args, kwargs)<|MERGE_RESOLUTION|>--- conflicted
+++ resolved
@@ -1,13 +1,10 @@
+import inspect
 from typing import Dict, List
 
 from torch.overrides import _get_overloaded_args, get_default_nowrap_functions
 from torch.utils._pytree import tree_flatten
 from ..exc import unimplemented
-<<<<<<< HEAD
 from ..source import AttrSource, GlobalSource
-=======
-from ..source import GlobalSource
->>>>>>> 1d9a7f9e
 from ..utils import is_tensor_base_attr_getter
 from .base import VariableTracker
 from .constant import ConstantVariable
@@ -49,6 +46,24 @@
     return hasattr(obj, "__torch_function__")
 
 
+def _is_attr_overidden(tx, var, name):
+    import torch
+
+    try:
+        attr_val = inspect.getattr_static(var.python_type(), name)
+        return attr_val != getattr(torch.Tensor, name)
+    except AttributeError:
+        pass
+
+    try:
+        var.dynamic_getattr(tx, name)
+        return True
+    except NotImplementedError:
+        pass
+
+    return False
+
+
 def call_torch_function(
     tx, torch_function_type, torch_function_var, fn, types, args, kwargs
 ):
@@ -141,7 +156,6 @@
 
     def global_mangled_class_name(self):
         return f"__subclass_{self.class_type.__name__}_{id(self.class_type)}"
-<<<<<<< HEAD
 
     def var_getattr(self, tx, name):
         # [Note: __torch_function__] We currently only support attributes that are defined on
@@ -153,6 +167,14 @@
         if name in banned_attrs:
             unimplemented(
                 f"Accessing {name} on a tensor subclass with a __torch_function__ override is not supported"
+            )
+
+        if _is_attr_overidden(tx, self, name):
+            unimplemented(
+                (
+                    f"Accessing overidden method/attribute {name} on a tensor",
+                    " subclass with a __torch_function__ override is not supported",
+                )
             )
 
         if tx.output.torch_function_enabled:
@@ -166,8 +188,6 @@
             )
         else:
             return super().var_getattr(tx, name)
-=======
->>>>>>> 1d9a7f9e
 
     def call_torch_function(self, tx, fn, types, args, kwargs):
         return call_torch_function(
