--- conflicted
+++ resolved
@@ -1,10 +1,6 @@
 from abc import ABC
-<<<<<<< HEAD
-from typing import List, Union, Tuple
+from typing import List, Optional, Union, Tuple
 import itertools
-=======
-from typing import List, Optional, Union
->>>>>>> 35b502e9
 from dataclasses import dataclass
 from torchgen.context import method_with_native_function
 from torchgen.model import (
