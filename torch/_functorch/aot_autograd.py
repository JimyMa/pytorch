import itertools
import logging
import warnings
import pprint
from contextlib import nullcontext
from functools import partial, wraps
from typing import Any, Callable, Dict, List, Optional, Tuple, Union
from unittest.mock import patch

from torch.fx.experimental.proxy_tensor import make_fx

import torch
import torch.fx.traceback as fx_traceback
import torch.nn as nn
import torch.utils._pytree as pytree
import torch.utils.dlpack
from torch import Tensor
from torch._dispatch.python import enable_python_dispatcher
from torch._dynamo import compiled_autograd
from torch._dynamo.utils import dynamo_timed, lazy_format_graph_code, preserve_rng_state
from torch._guards import detect_fake_mode, tracing
from torch._prims_common import CUDARngStateHelper
from torch._logging import getArtifactLogger
from torch._subclasses import FakeTensor, FakeTensorMode
from torch._subclasses.functional_tensor import FunctionalTensorMode
from torch.fx import Interpreter
from torch.fx.experimental.proxy_tensor import is_sym_node
from torch.fx.experimental.symbolic_shapes import (
    ShapeEnv, fx_placeholder_vals, definitely_false, sym_eq
)
from torch.nn.utils import stateless
from torch.utils._python_dispatch import is_traceable_wrapper_subclass
from torch._decomp.decompositions_for_rng import PhiloxStateTracker, rng_decompositions
from . import config
from .partitioners import default_partition
from torch._guards import TracingContext, DuplicateInputs

from ._aot_autograd.utils import (  # noqa: F401
    strict_zip,
    _get_symint_hints,
    KNOWN_TYPES,
    partial_flatten_asdict,
    normalize_as_list,
    _get_autocast_states,
    make_boxed_func,
    make_boxed_compiler,
    call_func_at_runtime_with_args,
    create_tree_flattened_fn,
    maybe_to_fresh_input,
)
from ._aot_autograd.logging_utils import (  # noqa: F401
    graph_being_compiled,
    nth_graph,
    model_name,
    set_model_name,
    get_aot_compilation_context,
    get_aot_graph_name,
    get_graph_being_compiled,
    track_graph_compiling,
    callback_set,
    setup_stacktrace_preservation_hooks,
    describe_input,
    format_guard_bug_msg,
)
from ._aot_autograd.functional_utils import (  # noqa: F401
    is_fun,
    to_fun,
    from_fun,
    sync_functional_tensor,
    gen_alias_from_base,
    assert_functional_graph,
<<<<<<< HEAD
=======
    _get_mutation_type,
    _check_if_mutation_can_be_in_graph,
>>>>>>> 27b93e11
)
from ._aot_autograd.schemas import (  # noqa: F401
    OutputType,
    OutputAliasInfo,
    MutationType,
    InputAliasInfo,
    SubclassCreationMeta,
    ViewAndMutationMeta,
    SubclassMeta,
    TensorAlias,
<<<<<<< HEAD
    MutationType,
    OutputType,
    GraphSignature,
=======
>>>>>>> 27b93e11
    BackwardSignature,
    GraphOutputName,
    GraphInputName,
    FQN,
    GraphSignature,
    AOTConfig,
    SubclassTracingInfo,
)
from ._aot_autograd.subclass_utils import (  # noqa: F401
    requires_subclass_dispatch,
    create_subclass_meta,
    unwrap_tensor_subclasses,
    wrap_tensor_subclasses,
    wrap_tensor_subclasses_maybe_joint,
    create_metadata_for_subclass,
)
from ._aot_autograd.collect_metadata_analysis import (
    run_functionalized_fw_and_collect_metadata,
)
from ._aot_autograd.input_output_analysis import (
    remove_dupe_metadata,
    merge_view_inputs,
    create_synthetic_base_metadata,
)

zip = strict_zip

log = logging.getLogger(__name__)
aot_joint_log = getArtifactLogger(__name__, "aot_joint_graph")
aot_graphs_log = getArtifactLogger(__name__, "aot_graphs")

aten = torch.ops.aten

# This global counter increments every time we compile a graph with
# AOTAutograd.  You can use this to correlate runtime error messages
# with compile time (e.g., if you get an error at runtime saying
# compiled graph 3 failed, you can set a breakpoint at compile time
# for this graph number to investigate further at compile time.)
#
# NB: this is different from get_aot_compilation_context, which tracks
# each underlying graph that is compiled.  In contrast, AOT_COUNTER
# corresponds to top-level invocations of aot_module/aot_function;
# one counter is allocated per entire compiled block (but this block
# may involve compiling multiple subgraphs; e.g., for forwards/backwards)
AOT_COUNTER = itertools.count()

# ~~~~~~~~~~~~~~~~~~~~~~~~~~~~~~~~~~~~~~~~~~~~~~~~~~~~~~~~~~~~~~~~~~~~~~~~~~~~~~~~~~~~~~~~~~~~~~~~~~~~~~~~~~~~~~~~~~~~~
# ~~~~~~~~~~~~~~~~~~~~~~~~~~~~~~~~~~~~~~~~~~~~~~~~~~~~~~~~~~~~~~~~~~~~~~~~~~~~~~~~~~~~~~~~~~~~~~~~~~~~~~~~~~~~~~~~~~~~~
#
# AOT Autograd contains a pretty non-trivial amount of logic to handle edge cases around aliasing and mutation
# that are external to the graph (they show up as side effects in some way when you run the graph).
#
# Take a look at `test_aotdispatch.py TestAOTAutograd.test_input_mutation*` tests for some examples functions
# and what they're compiled graphs looks like.
# Below is a very long comment detailing several edge cases, and showing how AOT Autograd handles them.
#
# Note [AOT Autograd: input data mutations]
#
# If we compile a function that mutates inputs, then those input mutations are real side effects
# that a user expects to see after running the compiled graph.
# However, the graph that we want to send to a backend needs to be *entirely* functional.
# The way we reconcile this difference is that we remove the mutations completely from the graph that we compile
# but we update the graph to return (updated_inputs, user_outputs).
# In the epilogue that runs after the compiled graph is executed, we copy the updated inputs back to the originals.
#
# Example: original user code:
# def f(x):
#     x.mul_(2)
#     out = x.mul(3)
#     return out
#
# After AOT Autograd compiles, we end up with a:
# (a) compiled graph
# (b) autograd.Function.forward() method, that executes the compiled graph
# (c) wrapper function, that calls the autograd.Function.forward() and performs the epilogue
#
# The output of (a, b, c) are all written below.
#
# def compiled_forward_graph(x):
#     x_updated = x.mul(2)
#     out = x_updated.mul(3)
#     return x_updated, out
#
# # x_updated gets a gradient in the compiled backward
# def compiled_backward_graph(grad_x_updated, grad_out):
#     grad_x = ...
#     return grad_x
#
# def autograd.Function.forward(x):
#     x_updated, out = compiled_forward_graph(x)
#     return x_updated, out
#
# def compiled_wrapper(x):
#     x_updated, out = autograd.Function.apply(x)
#     x.copy_(x_updated)
#     return out
#
# Another important thing to note is that updated inputs (due to data mutations) *do* participate
# in the compiled backward graph! Since the compiled forward graph gets N extra outputs
# (due to updated inputs showing up as graph outputs),
# The compiled backward gets an additional N inputs.
# That way, during the x.copy_(x_updated) bit in the epilogue, gradients will flow from the updated input
# back to the original input.


# Note [AOT Autograd: input metadata mutations]
#
# For the same reason as input mutations, we also don't put input metadata mutations in the graph.
# Instead, we return the updated version of the input (a view), and mutate the input's metadata outside of the graph
#
# Example: original user code:
# def f(x):
#     x.t_()
#     out = x.mul(3)
#     return out
#
# AOT Autograd output (compiled graph, autograd.Function.forward(), wrapper function):
# def compiled_forward_graph(x):
#     x_updated = x.t()
#     out = x_updated.mul(3)
#     return x_updated, out
#
# # x_updated does *not* get a gradient in the compiled backward
# def compiled_backward_graph(grad_out):
#     grad_x = ...
#     return grad_x
#
# def autograd.Function.forward(x):
#     x_updated, out = compiled_forward_graph(x)
#     return x_updated, out
#
# def compiled_wrapper(x):
#     x_updated, out = autograd.Function.apply(x)
#     x.as_strided_(x_updated)
#     return out


# Note [AOT Autograd: outputs aliasing inputs or intermediates!]
#
# AOT Autograd needs special handling for outputs that alias graph inputs or intermediates!
# Why?
# (1) autograd.Function.forward() has a limitation, where views that returned in the forward cannot later be mutated.
# (2) views don't need to be compiled in the graph anyway - it's cheap to generate them outside of the compiled graph,
#     in an epilogue.
# For outputs that alias inputs, we do the following:
# (a) *still* return the aliased output as a graph output
# (b) In the AOT Autograd wrapper/epilogue, we don't return that aliased output. Instead, we use it to regenerate the output.
#
# For outputs that alias *intermediates*, we do the following:
# (a) Return the output in the compiled forward, **and** return it's ._base (a graph intermediates) as an output in the forward
# (b) Use (output, graph_intermediate) to regenerate the alias, and return that to the user (instead of the compiled fw output).
# You might wonder why we return the aliased output directly in the graph (and making the graph compute it),
# only to not return it and instead generate a fresh alias off of the intermediate,
# instead of (say) just storing metadata about the size/stride of the output somewhere to generate the alias. There are two reasons:
# (1) Getting the actual alias tensor allows us to use view-replay to generate the alias, instead of an as_strided() call
# (2) Inductor (and other backends) are free to change the memory format of graph outputs, if it results in better performance.
#     This can result in problems if a user later tries to .view() that output expecting it to have one set of strides,
#     when it has a different set of strides.
#     By including the view op directly in the graph, inductor takes that into account when deciding what memory format
#     the graph intermediate should be.
#
# Another important thing to note is how our traced backward() graph handles aliases.
# (this applies to outputs aliasing inputs, outputs aliasing intermediates,
#  *and* updated inputs returned in the compiled forward due to metadata-only mutations).
# Any outputs that alias (either inputs or intermediates) do NOT participate in the compiled backward graph
# It would be wasteful to include them in the compiled backward(), because we regenerate them eagerly
# at the end of the forward.
#
# Example: original user code:
# def f(x):
#     out1 = x.t()
#     intermediate = x.mul(2)
#     out2 = intermediate.view(-1)
#     return out1, out2
#
# AOT Autograd output (compiled graph, autograd.Function.forward(), wrapper function):
# def compiled_forward_graph(x):
#     out1 = x.t()
#     intermediate = x.mul(2)
#     out2 = intermediate.view(-1)
#     # the compiled graph also returns the intermediate
#     return out1, out2, intermediate
#
# # intermediate gets a gradient in the compiled backward.
# # both output aliases (out1 and out2) do not.
# def compiled_backward_graph(grad_intermediate):
#     grad_x = ...
#     return grad_x
#
# def autograd.Function.forward(x):
#     out1, out2, intermediate = compiled_forward_graph(x)
#     return out1, out2, intermediate
#
# def compiled_wrapper(x):
#     out1, out2, intermediate = autograd.Function.apply(x)
#     # regenerate out1 from the input
#     out1_regenerated = out1._view_func(x)
#     # regenerate out1 from the intermediate
#     out2_regenerated = out2._view_func(intermediate)
#     return out1_regenerated, out2_regenerated


# Note [AOT Autograd: mutations to inputs that alias other inputs]
#
# Another edge case that is (only partially) handled today is when an input is mutated, but itself aliases another input.
# AOT Autograd needs to **ensure** that functionalization knows that the two inputs are aliased to each other.
# That way, when the aliased input is accessed later in the graph, functionalization knows to "update" the alias
# given the mutation that occurred.
#
# This is handled by updating the calling convention: we create a "synthetic base" that becomes a new input
# in the compiled function, and we regenerate the original (aliased) inputs directly off of the base
# inside of the compiled function.
#
# This logic is fully encapsulated in aot_wrapper_synthetic_base()
#
# Example: original user code:
# def f(x, x_view):
#     x.mul_(2)
#     out = x * x_view
#     return out
# f(x, x.view(-1))
#
# AOT Autograd output (compiled graph, autograd.Function.forward(), wrapper function):
# def compiled_forward_graph(base)
#     x = generate_x(base)
#     x_view = generate_x_view(base)
#     x_updated = x.mul(2)
#     x_view_updated = x_updated.view(-1)
#     out = x_updated * x_view_updated
#     return x_updated, out
#
# # The calling convention change from (aliases) -> (base) happens
# # *outside* of the autograd.Function.forward().
# # That means the forward() only has 1 input (base),
# # and the backward() only has 1 output (grad_base)
# def compiled_backward_graph(grad_out):
#     grad_base = ...
#     return grad_base
#
# def autograd.Function.forward(base):
#     x_updated, out = compiled_forward_graph(base)
#     return x_updated, out
#
# # The compiled wrapper is where we create synthetic bases.
# # The info on which inputs are mutated is also tracked *before* synthetic base creation.
# def compiled_wrapper(x, x_view):
#     base = merge_view_inputs(x, x_view)
#     x_updated, out = autograd.Function.apply(base)
#     # x and x_view are aliased in eager mode, so this mutation to x will automatically affect x_view.
#     x.copy_(x_updated)
#     return out


# Note [AOT Autograd: Views to avoid tangents aliasing inputs]
#
# We view every forward output when creating out tangent tensors to handle the problematic
# case in which a subclass does extra aliasing between graph outputs/inputs in a way that
# is not visible above the sublass.
#
# Ordinarily, when constructing the joint function that we want to trace in AOTAutograd,
# we're guaranteed that the tangent tensors that we pass
# into the joint are distinct tensors from the primals. This is because when
# decide which forward outputs to create tangents for, we only create tangents
# for forward outputs that are not aliases of inputs (See Note
# [AOT Autograd: outputs aliasing inputs or intermediates!]).
#
# However, when wrapper tensor subclasses enter the picture, it is possible
# to have an output of the forward that is a subclass that is not an
# input / alias of an input, but one of its inner tensors is an alias!
# NestedTensor is an example: Performing an out-of-place pointwise op on a
# NestedTensor constructs a fresh NestedTensor that holds onto the input's
# offsets tensor directly.
#
# Having tangent tensors that are the same as the (primal) forward inputs,
# can cause problems during tracing as make_fx() will specialize on our
# duplicate inputs: If we passed in the same tensor for primals_1 and
# tangents_1 during tracing, make_fx() will happily sub out all usages of
# tangents_1 with primals_1 in the graph, which is not what we want.
#
# To work around this, we view every forward output when creating out tangent
# tensors so that tangents can never be the same as forward inputs even if
# forward inputs alias forward outputs.
#
#
# ~~~~~~~~~~~~~~~~~~~~~~~~~~~~~~~~~~~~~~~~~~~~~~~~~~~~~~~~~~~~~~~~~~~~~~~~~~~~~~~~~~~~~~~~~~~~~~~~~~~~~~~~~~~~~~~~~~~~~
# ~~~~~~~~~~~~~~~~~~~~~~~~~~~~~~~~~~~~~~~~~~~~~~~~~~~~~~~~~~~~~~~~~~~~~~~~~~~~~~~~~~~~~~~~~~~~~~~~~~~~~~~~~~~~~~~~~~~~~




# This function returns a new function that returns mutated inputs as outputs.
# if keep_data_input_mutations is set, then we assume that data-only mutations
# will be left in the graph, and we only return metadata-mutated inputs as outputs.
def fn_input_mutations_to_outputs(
    fn: Callable,
    meta: ViewAndMutationMeta,
    keep_data_input_mutations: bool,
) -> Any:
    def inner_fn(*args):
        outs = fn(*args)
        assert len(meta.output_info) == len(outs)
        # The compiled fw will return mutated input tensors, *including* metadata-only mutation.
        # However, if keep_data_input_mutations is set, the compiled fw only needs to return metadata-mutated inputs.
        # (because data-only input mutations are handled directly in the compiled graph)
        mutated_inputs_to_return = [
            x
            for (i, x) in enumerate(args)
            if i in meta.mutated_inp_runtime_indices
        ]
        return *mutated_inputs_to_return, *outs
    return inner_fn

# This function takes in a fn with external aliasing and mutation,
# and returns a new fn with no external aliasing and mutation,
# as needed for autograd.
# The main transformations are:
# - Return mutated inputs as extra outputs
# - Clone mutated inputs that require gradients,
#   because autograd will require us to pass the pre-mutated inputs into autograd.grad
# - Return intermediate bases of outputs as additional outputs,
#   needed to appease autograd.Function
# The new function returns:
# (1) The updated outputs
# (2) A boolean mask of len(new_fn_outputs),
#     that can be used to tell autograd.grad which outputs should get tangents
#     if we trace the backward.
def fn_prepped_for_autograd(
    fn: Callable,
    meta: ViewAndMutationMeta,
) -> Any:
    def inner_fn(*args):
        args_maybe_cloned = [
            maybe_to_fresh_input(i, t, meta) for i, t in enumerate(args)
        ]

        outs = fn(*args_maybe_cloned)
        assert isinstance(outs, (tuple, list))
        outs = list(outs)
        assert len(meta.output_info) == len(outs)

        mutated_inputs_to_return = [
            x
            for (i, x) in enumerate(args_maybe_cloned)
            if i in meta.mutated_inp_runtime_indices
        ]

        intermediate_bases = []
        for i, (o, info) in enumerate(zip(outs, meta.output_info)):
            if info.output_type == OutputType.alias_of_intermediate_save_as_output:
                intermediate_bases.append(o._base)

        assert meta.num_intermediate_bases == len(intermediate_bases)

        # the compiled forward should return (mutated_inputs, user_outs, intermediate_bases)
        fw_outs_to_return = *mutated_inputs_to_return, *outs, *intermediate_bases

        # Also return a boolean mask specifying which outputs to this function will be used as tangents
        mutated_inputs_grad_mask = [
            meta.input_info[meta.mutated_inp_runtime_indices[i]].mutates_data and
            meta.input_info[meta.mutated_inp_runtime_indices[i]].requires_grad
            for (i, x) in enumerate(mutated_inputs_to_return)
        ]

        # Pass any (non-aliased) outputs in as tangents, since they'll be returned as outputs in the fw
        # For outputs that are aliases of intermediates, we will have returned the output's _base as an output in the graph instead,
        # which we *should* send to grad()
        output_grad_mask = [
            meta.output_info[i].output_type in [OutputType.non_alias, OutputType.unsafe_view_alias, OutputType.custom_function_view]
            # Also, only tensor outputs should participate in the backward
            # (in particular, Symint outputs in the forward graph shouldn't get tangents)
            and issubclass(meta.output_info[i].raw_type, torch.Tensor)
            and meta.output_info[i].requires_grad
            for (i, x) in enumerate(outs)
        ]

        intermediate_base_grad_mask = [True for _ in range(len(intermediate_bases))]

        out_grad_mask = mutated_inputs_grad_mask + output_grad_mask + intermediate_base_grad_mask
        assert len(out_grad_mask) == len(fw_outs_to_return)

        # Take care to grab and sync the updated inputs from primals_after_cloning (the inputs we actually mutate!)
        # and not primals (the preserved inputs, pre-mutation, that we pass to grad())
        # This is annoying: our joint function needs to be aware of functionalization
        # (syncing mutated inputs before calling autograd.grad())
        # In theory, we could make the autograd engine do this automatically, although that probably isn't any cleaner.
        for arg in args_maybe_cloned:
            if not isinstance(arg, Tensor):
                continue
            sync_functional_tensor(arg)

        return fw_outs_to_return, out_grad_mask
    return inner_fn

# Given a fn, computes the joint.
# NOTE: fn is expects the following behavior:
# (1) fn() needs to return a tuple of (outs, mask),
#     where `mask` tells us which outputs are meant to have tangents.
#     we don't know this info automatically, because we don't actually want to blindly
#     compute tangents for every output that requires grad.
#     Specifically, outputs that alias inputs won't participate in the backward and get tangents.
# (2) fn() cannot mutate any inputs that require gradient.
#     otherwise, when we compute autograd.grad(), we will not take those input mutations into account
#     (the way this is handled is that we ensure any inputs that normally get mutated are cloned first)
def create_joint(
    fn: Callable, *, aot_config: AOTConfig
) -> Any:
    def inner_fn(primals: List[Any], tangents: List[Any]):
        outs, tangent_mask = fn(*primals)
        assert len(tangent_mask) == len(outs)
        outs_to_grad = [o for needs_tangent, o in zip(tangent_mask, outs) if needs_tangent]
        assert len(outs_to_grad) == len(tangents)

        # Get the inputs that need gradients
        grad_primals = []
        inputs_needs_grads = []
        # Note that we're not using primals here,
        # being carefully not to pass any mutated inputs into autograd.grad()
        for p in primals:
            is_grad_tensor = isinstance(p, Tensor) and p.requires_grad
            inputs_needs_grads.append(is_grad_tensor)
            if is_grad_tensor:
                grad_primals.append(p)

        # Get the outputs that need gradients
        needed_outs = []
        needed_tangents = []
        for out, tangent in zip(outs_to_grad, tangents):
            if isinstance(out, Tensor) and out.requires_grad:
                # A bit sketchy, but fixes e.g. test_aot_autograd_exhaustive_matmul_cpu_float32
                # The issue is that we are sensitive to decomps that don't accurately maintain
                # their output's _base.shape compared to eager mode, and this helps mitigate a bit.
                # The not definitely_false is also sketchy; if unbacked
                # symints are involved, we're just going to assume that the
                # decomps setup the base shape correctly
                needed_outs.append(
                    out if not definitely_false(sym_eq(out.shape, tangent.shape)) else out.view(tangent.shape)
                )
                needed_tangents.append(tangent)

        setup_stacktrace_preservation_hooks([out.grad_fn for out in needed_outs])

        if config.functionalize_rng_ops:
            PhiloxStateTracker.mark_beginning_of_backward()
        backward_out = []
        # Call the backwards pass
        if grad_primals:
            with fx_traceback.preserve_node_meta():
                # for full graph export, we always export a joint graph where we assume no tangents are needed.
                if aot_config.no_tangents:
                    assert len(needed_tangents) == 1 and needed_tangents[0].numel() == 1
                    backward_out = torch.autograd.grad(
                        needed_outs,
                        grad_primals,
                        allow_unused=True,
                    )
                else:
                    backward_out = torch.autograd.grad(
                        needed_outs,
                        grad_primals,
                        grad_outputs=needed_tangents,
                        allow_unused=True,
                    )
        backward_out_iter = iter(backward_out)
        return outs, [
            next(backward_out_iter) if i else None for i in inputs_needs_grads
        ]

    def inner_fn_with_anomaly(*args):
        with fx_traceback.preserve_node_meta(), warnings.catch_warnings():
            warnings.filterwarnings(
                "ignore", "Anomaly Detection has been enabled."
            )
            with torch.autograd.detect_anomaly(check_nan=False):
                return inner_fn(*args)

    return inner_fn_with_anomaly

# This creates the final function that we want to trace using make_fx(),
# in both aot_dispatch_autograd and aot_dispatch_base.
# Preconditions:
# - fn corresponds to the user's fw function
# - fn arguments have been flattened, duplicate arguments have been handled
# - In the returned function, the "primals" arguments *includes* synthetic bases.
# This function does the work of functionalizing the input function,
# and performing copy_() calls at the end of the function if `keep_input_mutations` is set.
# The function returned has signature that is either:
# (1) "traced_fn(primals: List[Any])" if trace_joint is False
# (2) "traced_fn(primals: List[Any], tangents: List[Any])" if trace_joint is True
# Returns a new (functionalized) function, and updated arguments to call it with.
def create_functionalized_fn(
    fn,
    args,
    *,
    meta: ViewAndMutationMeta,
    aot_config: AOTConfig,
    trace_joint: bool,
) -> Tuple[Callable, List[Any]]:
    def functionalized_f_helper(*args):
        # Wrap inputs into functional wrappers
        f_args = pytree.tree_map(to_fun, args)

        # See Note [Disabling Functionalize TLS Above Python Functionalization]
        disable_above = torch._C._ExcludeDispatchKeyGuard(torch._C.DispatchKeySet(torch._C.DispatchKey.Functionalize))
        with disable_above, FunctionalTensorMode():
            # Run the joint
            f_outs = fn(*f_args)

        if aot_config.keep_inference_input_mutations:
            # Note: This is a bit annoying. There's a layering issue here, where:
            # (1) functionalization needs to operate on **synthetic base** inputs, before unpacking them into the "real" inputs.
            # (2) For keep_input_mutations, we support tracing a call to copy_() directly on mutated inputs.
            #     However, we **only** want to support this for inputs that have data-only (and no metadata) mutations,
            #     because inductor (and backends in generally) would prefer not to see these (e.g. as_strided_(), resize_()).
            #     This makes it pretty difficult for this logic to operate on synthetic bases.
            # (3) In addition, there are cases where it's significantly cheaper to perform the copy on the individual
            #     (unpacked) input aliases, instead of the synthetic base.
            # Example case where (3) could be important:
            #
            #     def f(x, y):
            #         x.mul_(2)
            #         y.mul_(3)
            #         return x, y
            #    a = torch.ones(1'000'000)
            #    x, y = out(a[0:9], a[1:10])
            #
            # It would be much better to add copy_() calls into the graph for the two tiny slices, instead of materializing
            # a giant "updated synthetic base" and copying into a's entire storage.
            #
            # For now, we are pessimistically not performing the optimization from (3);
            # we will materialize an "updated" synthetic base, and copy it back to the synthetic input base.
            # This allows us to factor aot autograd much more nicely, since only one area of the code needs to worry
            # about synthetic bases.
            for i, (inpt_old, inpt_f) in enumerate(zip(args, f_args) if not trace_joint else zip(args[0], f_args[0])):
                if not isinstance(inpt_f, torch.Tensor):
                    continue
                assert is_fun(inpt_f)
                inpt_new = from_fun(inpt_f)
                if meta.input_info[i].mutation_type == MutationType.MUTATED_IN_GRAPH:
                    # We found an input that had a (data-only) mutation.
                    # Since keep_input_mutations is set, we need to faithfully apply a copy_()
                    # so the compiler will see the input mutation in the graph.
                    if meta.input_info[i].mutations_hidden_from_autograd:
                        with torch.no_grad(), torch.autograd._unsafe_preserve_version_counter(inpt_old):
                            inpt_old.copy_(inpt_new)
                    else:
                        inpt_old.copy_(inpt_new)

        return pytree.tree_map(from_fun, f_outs)

    # Kinda annoying, but needed to make sure that the fx graph we trace out has "primals"
    # and "tangents" as its input names (which are special-cased by the partitioner)
    def joint_helper(primals, tangents):
        return functionalized_f_helper(primals, tangents)

    def fwd_helper(*args):
        return functionalized_f_helper(*args)

    helper = joint_helper if trace_joint else fwd_helper
    if config.functionalize_rng_ops:
        # Setup the wrapper for functionalization of rng ops
        helper, args = create_functionalized_rng_ops_wrapper(helper, args, trace_joint)

    return helper, args

def create_graph(f, args, *, aot_config: AOTConfig) -> torch.fx.GraphModule:
    with enable_python_dispatcher():
        fx_g = make_fx(f, decomposition_table=aot_config.decompositions)(*args)

    return fx_g


aot_autograd_decompositions = {}


def aot_dispatch_base_graph(
    flat_fn,
    flat_args: List[Tensor],
    aot_config: AOTConfig,
    *,
    fw_metadata: ViewAndMutationMeta
) -> Tuple[Callable, List[Any], Optional[SubclassMeta]]:
    # aot_dispatch_base requires functionalization, but doesn't need to handle as many cases as the autograd case.
    # The cases that aot_dispatch_base doesn't need to handle include:
    # - outputs that are aliases of graph intermediates
    # - outputs that are aliases of graph inputs
    # While cases that it does need to handle include:
    # - input mutations (including when inputs are aliases of each other)
    # - input metadata mutations
    fn_to_trace = fn_input_mutations_to_outputs(
        flat_fn,
        fw_metadata,
        keep_data_input_mutations=aot_config.keep_inference_input_mutations,
    )

    fn_to_trace, updated_flat_args = create_functionalized_fn(
        fn_to_trace, flat_args, meta=fw_metadata, aot_config=aot_config, trace_joint=False)

    fn_to_trace, updated_flat_args_subclasses_desugared, maybe_subclass_meta = aot_dispatch_subclass(
        fn_to_trace, updated_flat_args, is_joint_structure=False, meta=fw_metadata, fw_only=flat_fn
    )

    fw_module = create_graph(
        fn_to_trace,
        updated_flat_args_subclasses_desugared,
        aot_config=aot_config,
    )

    # As long as we opted to remove input mutations, then
    # there should be *NO* mutating ops in the graph at this point.
    copy_count = assert_functional_graph(fw_module.graph, allow_input_mutations=aot_config.keep_inference_input_mutations)

    fw_module.graph.eliminate_dead_code()
    fw_module.recompile()

    copy_count2 = assert_functional_graph(fw_module.graph, allow_input_mutations=aot_config.keep_inference_input_mutations)

    assert copy_count == copy_count2

    if aot_config.enable_log:
        aot_graphs_log.info("%s", lazy_format_graph_code("Forward graph", fw_module, aot_config.aot_id))

    # TODO: should factor this into a separate function for export that always only returns just the graph.
    if aot_config.is_export:
        assert maybe_subclass_meta is None, "aot_export_module does not support tensor subclass inputs for now."
        return fw_module
    return fw_module, list(updated_flat_args_subclasses_desugared), maybe_subclass_meta

def aot_dispatch_base(flat_fn, flat_args: List[Tensor], aot_config: AOTConfig, *, fw_metadata: ViewAndMutationMeta):
    fw_module, updated_flat_args, maybe_subclass_meta = aot_dispatch_base_graph(
        flat_fn, flat_args, aot_config, fw_metadata=fw_metadata)

    disable_amp = torch._C._is_any_autocast_enabled()
    context = torch._C._DisableAutocast if disable_amp else nullcontext

    with context(), track_graph_compiling(aot_config, "inference"):
        compiler = aot_config.inference_compiler if aot_config.inference_compiler is not None else aot_config.fw_compiler
        if config.functionalize_rng_ops:
            # Add the seed and offset as example inputs to pass to the compiler
            fake_mode = detect_fake_mode()
            seed, offset = CUDARngStateHelper.get_torch_state_as_tuple(fake_mode)
            updated_flat_args.extend([seed, offset])

        if tracing_context := torch._guards.TracingContext.try_get():
            tracing_context.fw_metadata = fw_metadata \
                if maybe_subclass_meta is None else maybe_subclass_meta.fw_metadata
        compiled_fw = compiler(fw_module, updated_flat_args)

    # This boxed_call handling happens inside create_runtime_wrapper as well.
    # However, create_runtime_wrapper does not expect the rng offsets in the
    # output. So, we have to create another wrapper and take out the offset. As
    # a result, we have to account for not boxed_call compilers as well.
    if not hasattr(compiled_fw, "_boxed_call"):
        compiled_fw = make_boxed_func(compiled_fw)

    # Create a wrapper to set up the rng functionalize bits
    @wraps(compiled_fw)
    def rng_functionalization_wrapper(args):
        # args is a list because compiled_fw is boxed_call
        if fw_metadata.is_rng_op_functionalized:
            # Add the seed and offset to args
            seed, offset = CUDARngStateHelper.get_torch_state_as_tuple()
            args.extend([seed, offset])
            out = compiled_fw(args)
            out = functionalized_rng_runtime_epilogue(fw_metadata, out)
            return out
        else:
            return compiled_fw(args)

    if maybe_subclass_meta is not None:
        compiled_fw_func = aot_dispatch_subclass_wrapper(
            rng_functionalization_wrapper, subclass_metas=fw_metadata.subclass_fw_graph_out_meta, num_fw_outs_saved_for_bw=None)
    else:
        compiled_fw_func = rng_functionalization_wrapper

    if not hasattr(compiled_fw_func, "_boxed_call"):
        compiled_fw_func = make_boxed_func(compiled_fw_func)

    compiled_fn = create_runtime_wrapper(
        compiled_fw_func,
        runtime_metadata=fw_metadata,
        indices_of_inps_to_detach=[],
        trace_joint=False,
        keep_input_mutations=aot_config.keep_inference_input_mutations,
        disable_amp=disable_amp
    )

    return compiled_fn


<<<<<<< HEAD
=======
def are_differentiable_views(view1, view2):
    if view1 is view2:
        return True
    if view1._base is None and view2._base is None:
        return False
    if view1._base is view2._base or view1._base is view2 or view1 is view2._base:
        return True
    return False


def same_dtype_views(view1, view2):
    if view1.dtype != view2.dtype:
        return False
    if view1._base is not None and view1.dtype != view1._base.dtype:
        return False
    if view2._base is not None and view2.dtype != view2._base.dtype:
        return False
    return True



# Assumption: x and y are known to share a storage, and we are trying to determine
# if their memory is actually completely disjoint, based on sizes/strides/storage_offset
def tensors_definitely_do_not_overlap(x, y):
    if x is y:
        return False
    if x.numel() == 0 or y.numel() == 0:
        return True

    # Make x always on the left
    if x.storage_offset() > y.storage_offset():
        x, y = y, x
    # Short-circuit in the "obvious" overlapping case: both tensors are contiguous
    if x.is_contiguous() and y.is_contiguous():
        if x.storage_offset() + x.numel() > y.storage_offset():
            # definitely overlap
            return False
        else:
            # definitely no overlap
            return True

    if x.dim() == 2 and y.dim() == 2 and x.stride(1) == 1 and y.stride(1) == 1:
        # This cases is needed for the shampoo optimizer.
        # All tensors are 2d (non-contiguous), have the same outer stride, and have an inner stride of 1
        # (so rows are contiguous)
        if x.stride(0) == y.stride(0):
            offset_delta = y.storage_offset() - x.storage_offset()
            if offset_delta < x.size(1):
                # definitely overlaps (row 0 of y overlaps with row 0 of x)
                # Example:
                #   base = torch.arange(32).reshape(4, 8)
                #   x = base.narrow(1, 0, 4)
                #     x: size=(4, 4), stride=(8, 1), offset=0
                #   y = base.narrow(1, 3, 4)
                #     y: size=(4, 4), stride=(8, 1), offset=3
                return False
            x_total_elems_covered = x.stride(0) * (x.size(0) - 1) + x.size(1)
            if x_total_elems_covered <= offset_delta:
                # definitely does not overlap (last byte of x is before start of y)
                # Example:
                #   x: size=(4, 4), stride=(8, 1), offset=0 (last byte is 27)
                #   y: size=(4, 4), stride=(8, 1), offset=28 (start byte is 28)
                return True
            # At this point, we want to check if the 0th row of y
            # overlaps with **some** row of x.
            # We can check this by shifting y backward by the shared stride, repeatedly,
            # until the first row of y is before the first row of x.
            # Then we can check if these rows overlap.
            # We can accomplish this by modding our offset by the stride.
            offset_delta_mod = offset_delta % x.stride(0)
            # Example:
            # 0 1 2 3
            # 9 10 11 12
            # 18 19 20 21
            # 27 28 29 30
            #   x: size=(4, 4), stride=(9, 1), offset=0
            #   y: size=(4, 4), stride=(9, 1), offset=22 (this would not overlap)
            #   y: size=(4, 4), stride=(9, 1), offset=23 (this would not overlap)
            #   y: size=(4, 4), stride=(9, 1), offset=24 (this would overlap)
            #   y: size=(4, 4), stride=(9, 1), offset=25 (this would overlap)
            # If the interval [modded_offset, modded_offset + x_size] falls entirely
            # without
            if offset_delta_mod + y.size(1) <= x.stride(0):
                return True
            else:
                return False
    return False


def compute_overlapping_inputs(fwd_inputs, aliased_input_indices):
    actual_aliased_indices = set()
    for j in range(len(aliased_input_indices)):
        for i in range(j):
            i_ = aliased_input_indices[i]
            j_ = aliased_input_indices[j]
            if not tensors_definitely_do_not_overlap(fwd_inputs[i_], fwd_inputs[j_]):
                actual_aliased_indices.add(i_)
                actual_aliased_indices.add(j_)
    return actual_aliased_indices



# Note [Handling mutations on an input that aliases other inputs]
# The easiest example to show-case this edge case is here:
#
# def f(a, b):
#     a.mul_(2)
#     out = a + b
#     return out
# b = torch.ones(...)
# a = b.view(-1)
# f(a, b)
#
# In this situation, if a and b happened to be aliased, we need to trace something different!
# Suppose we had b = a.view(-1)
# (In this case, that means that `a._base is b`)
#
# We need to ensure that the aliasing relationship between a and b is preserved.
# We do that detecting the specific situation above (mutate an input that aliases another input),
# and when we do that, we create a synthetic base argument. Then inside of the traced forward,
# we regenerate a and b off of that base.
# The complete example of the transformed function looks like this:
#
# // The traced forward takes in a synthetic base, and regenerates the aliased inputs as views
# // We could consider getting view-replay support here to minimize as_strided_scatter ops in the graph
# def traced_forward(base):
#     a = base.as_strided(...)
#     b = base.as_strided(...)
#     a_updated = a.mul(2)
#     base_updated = torch.as_strided_scatter(base, a_updated, ...)
#     b_updated = base_updated.as_strided(...)
#     out = a_updated + b_updated
#     return a_updated, out
#
# def compiled_fn(a, b):
#     // we detect that a is the "differentiable base" here
#     base = a
#     // In other situations, we might do either:
#     // (1) a and b are both views off of some larger differentiable base
#     //     assert a._base is b._base and a._base is not None
#     //     base = a._base
#     // (2) a and b both don't require gradients. Create a base from the storage
#     //     assert a._base is None and b._base is None
#     //     base = torch.Tensor(a.storage())
#     a_updated, out = traced_forward(base)
#     a.copy_(a_updated)
#     return out
#
# This function:
# (1) Merges input views into a synthetic base argument, when any of those input views are mutated
# (2) Returns metadata telling the autograd.Function how to modify their arguments properly,
#     to respect the new calling convention.
#
# The calling convention is as follows.
# Any inputs that were originally views of one another get yanked, and replaced with a synthetic base.
# The argument list ordering goes [base1, ..., baseN], [arg1, ..., argN],
# Where the ordering of the bases is determined from the ordering of the original view args.
# baseA will come before baseB if the earliest original argument coming from baseA
# showed up earlier in the argument list than the earliest original argument coming from baseB.
#
# Example, given some tensors a, b, c, d
# call site:
#   f(a, c.view(-1), b.view(-1), b, c, d)
# Modified argument list:
#   c_base comes first because the first c view came earlier in arg list than the first b view
#   a and d still show up in the modified arg list, but b and c don't- they're regenerated from their bases
#   b_base = torch.Tensor(b.storage())
#   c_base = torch.Tensor(c.storage())
#   f(c_base, b_base, a, d)
def merge_view_inputs(
    fwd_inputs: List[Any], mutated_input_info: List[InputAliasInfo],
    *,
    # The autograd case currently has more restrictions than the inference case.
    is_inference: bool,
) -> Tuple[List[Any], Optional[List[Union[int, Tuple[int, torch.Tensor]]]]]:
    assert len(fwd_inputs) == len(mutated_input_info)
    storage_ref_to_idx: Dict[StorageWeakRef, List[int]] = collections.defaultdict(list)
    base_args = []
    other_args = []
    for i, inpt in enumerate(fwd_inputs):
        if isinstance(inpt, Tensor):
            storage_ref = StorageWeakRef(inpt.untyped_storage())
            storage_ref_to_idx[storage_ref].append(i)
        else:
            other_args.append(inpt)
    # Note [Synthetic Base Info Metadata]
    # This list contains metadata that tells you what the i'th argument in the inner calling convention should be.
    # It's either:
    # - another int (corresponding to the index in the argument list of the element from the outer calling convention)
    # - idx, view_tensor, where we can generate the new output with view_tensor._view_func(old_args[idx])
    #   idx corresponds to which synthetic base from the outer calling context to view
    inner_calling_convention_meta: Dict[int, Union[int, Tuple[int, torch.Tensor]]] = {}
    for aliased_input_indices in storage_ref_to_idx.values():
        if len(aliased_input_indices) <= 1 or not any(
            # We only care about mutations that affect all aliases,
            # so metadata mutations on an input doesn't require us to do synthetic base handling.
            mutated_input_info[inpt_idx].mutates_data
            for inpt_idx in aliased_input_indices
        ):
            for curr_idx in aliased_input_indices:
                other_args.append(fwd_inputs[curr_idx])
            continue

        # Here, we attempt to do a more complicated check to detect false aliasing
        # (e.g. if all the tensors have the same storage, but don't actually overlap)
        # In theory, we could have a large group of tensors that all share storages, where only *some* of them
        # have overlapping memory.
        # I don't bother with that case for now: here, we only bail out earlier if we detect that **every** pair
        # of tensors in the current group that shares a storage is non-overlapping.
        aliased_input_indices_no_false_sharing = compute_overlapping_inputs(fwd_inputs, aliased_input_indices)
        if len(aliased_input_indices_no_false_sharing) <= 1:
            for curr_idx in aliased_input_indices:
                other_args.append(fwd_inputs[curr_idx])
            continue

        # We detected an input that was mutated, AND aliases with another input.
        # we need to replace this set of aliased inputs with a single synthetic base.
        # For now, I'm banning a bunch of cases. We expect dynamo to properly detect these cases
        # and error out. We can fix them later.
        # These checks are transitive, so we don't need to check every pair.
        for idx1, idx2 in zip(aliased_input_indices, aliased_input_indices[1:], strict=False):
            view1 = fwd_inputs[idx1]
            view2 = fwd_inputs[idx2]
            # The "inputs that are aliased but have different differentiable bases" case
            # is more complicated and hopefully pretty rare. Not currently handled.
            if not is_inference:
                assert are_differentiable_views(
                    view1, view2
                ), "aot_autograd() does not yet handle non-differentiable view input mutations."
            # Regenerating views when reinterpreting complex / real tensors seems non-trivial,
            # not handling for now
            assert same_dtype_views(
                view1, view2
            ), "aot_autograd() does not yet handle input mutations on views with different dtypes."
        non_none_bases = [
            fwd_inputs[i]._base
            for i in aliased_input_indices
            if fwd_inputs[i]._base is not None
        ]
        aliases_with_none_bases = [
            fwd_inputs[i] for i in aliased_input_indices if fwd_inputs[i]._base is None
        ]
        if len(non_none_bases) == 0:
            # Case where none of the aliases have a ._base
            # we generate a synthetic base without gradients, and generate views off of it
            # We hit this case when we have input tensors to the graph that share a storage,
            # but do not have a ._base field.
            # Wondering when we hit this case?
            # The _base field simply says that autograd knows about the aliasing relationship,
            # but sometimes we create tensors which are aliased out of the same storage but guaranteed
            # to be disjoint. In these cases, we will skip setting up the _base relationship
            # for performance reasons (because the fact that the tensors share the same storage
            # is unobservable unless you (1) do naughty things with resize_/as_strided
            # or (2) look at the storage--as we are doing here.)
            # One particular example of this is optimizer steps on the LSTM module:
            # LSTM parameters are packed into a contiguous storage for efficiency reasons when
            # calling cuDNN kernels, so when these parameters get passed to the optimizer we will
            # find they share the same storage, but do not have _base set since they are all disjoint.
            #
            # NOTE: There is one case where this is unsafe:
            # torch.Tensor(storage) will ALWAYS create a 1D tensor, which is not necessarily
            # the same shape as the "actual" base that the tensor came from.
            # For the most part this is fine, because we always use as_strided()
            # to generate the original aliased inputs again.
            # If we were to use view-replay though, this could cause the aliased views
            # to have incorrect sizes.
            example_idx = aliased_input_indices[0]
            example_alias = fwd_inputs[example_idx]
            # Note that this function is re-used at both trace time and runtime.
            # At trace time, we're under a FakeMode so synthetic_base becomes a FakeTensor.
            synthetic_base = torch.empty((0,), dtype=example_alias.dtype, device=example_alias.device)
            # We don't actually have a convenient way of going from storage -> tensor,
            # So using set_() here (we suffer some minor overhead, but this case is rare).
            synthetic_base.set_(example_alias.untyped_storage())
        else:
            # Case where all of the aliases require gradients, and have the same _base.
            synthetic_base = non_none_bases[0]
            for other_base in non_none_bases[1:]:
                assert (
                    other_base is synthetic_base
                ), "aot_autograd() does not yet handle non-differentiable view input mutations."
            for alias in aliases_with_none_bases:
                assert (
                    alias is synthetic_base
                ), "aot_autograd() does not yet handle non-differentiable view input mutations."
        base_args.append(synthetic_base)
        for curr_view_idx in aliased_input_indices:
            curr_view = fwd_inputs[curr_view_idx]
            base_idx = len(base_args) - 1
            # We store just enough info here so that we can regenerate the view later.
            # Regeneration: curr_view._view_func(args[base_idx])
            inner_calling_convention_meta[curr_view_idx] = (base_idx, curr_view)
    if len(base_args) == 0:
        assert len(other_args) == len(fwd_inputs)
        # If no synthetic bases are necessary, just return the original inputs.
        return fwd_inputs, None
    else:
        # Otherwise, return:
        # (1) The new args according to the updated calling convention: (synthetic_bases, other_args)
        # (2) Metadata telling functionalization how to generate the inner argument list given the outer calling convention.
        #     We post-process it into a list, where meta[i] tells you info about the i'th argument in the inner calling convention.
        args_to_funization = base_args + other_args
        arg_to_old_idx_map = {arg: i for (i, arg) in enumerate(fwd_inputs)}
        for i, other_arg in enumerate(other_args):
            new_idx = len(base_args) + i
            old_idx = arg_to_old_idx_map[other_arg]
            inner_calling_convention_meta[old_idx] = new_idx
        # post process into a list
        post_processed_calling_convention_meta: List[Union[int, Callable]] = [
            -1 for _ in range(len(inner_calling_convention_meta))
        ]
        for k, v in inner_calling_convention_meta.items():
            post_processed_calling_convention_meta[k] = v
        # Quick assert: every argument in the inner calling convention should be accounted for.
        for x in post_processed_calling_convention_meta:
            assert x != -1
        return args_to_functionalization, post_processed_calling_convention_meta


def remove_dupe_metadata(
    m: ViewAndMutationMeta,
    keep_arg_mask: List[bool],
    add_dupe_map: List[int],
) -> ViewAndMutationMeta:
    assert len(m.input_info) == len(keep_arg_mask)
    # Easy invariant: the first argument should never be a dupe (it will be kept)
    assert len(keep_arg_mask) > 0 and keep_arg_mask[0]

    # Filter dupe'd mutated inputs out of traced_tangents
    num_data_mutations = len([x for x in m.input_info if x.mutates_data])
    other_traced_tangents = m.traced_tangents[num_data_mutations:]
    inp_traced_tangents = m.traced_tangents[:num_data_mutations]
    filtered_inp_traced_tangents = [x for i, x in enumerate(inp_traced_tangents) if keep_arg_mask[m.mutated_inp_runtime_indices[i]]]
    traced_tangents = filtered_inp_traced_tangents + other_traced_tangents

    return ViewAndMutationMeta(
        input_info=[x for i, x in enumerate(m.input_info) if keep_arg_mask[i]],
        # For outputs that are views of inputs, we store the index of the input that the output
        # was generated from. Need to update that index to account for removed dupes.
        output_info=[
            OutputAliasInfo(
                output_type=o.output_type,
                raw_type=o.raw_type,
                dynamic_dims=o.dynamic_dims,
                base_idx=None if o.base_idx is None else add_dupe_map[o.base_idx],
                requires_grad=o.requires_grad
            )
            for o in m.output_info
        ],
        num_intermediate_bases=m.num_intermediate_bases,
        keep_input_mutations=m.keep_input_mutations,
        traced_tangents=traced_tangents,
        # We are guaranteed not to get here, since dupes are not supported today with subclass inputs.
        subclass_inp_meta=None,
        subclass_fw_graph_out_meta=None,
        subclass_tangent_meta=None,
        is_train=m.is_train
    )

# Given our ViewAndMutation metadata, this fn constructs a new set of metadata,
# after adding synthetic base arguments to the function.
# Most of the work in this fn is slogging through all of the metadata corresponding to inputs,
# and updating it with our synthetic base calling convention.
#
# When config.debug_assert is set, we automatically regenerate the metadata
# and compare it to this output for sanity.
#
# In addition to the updated metadata, also return the list of input indices
# that will need to be updated in the synthetic base epilogue
def create_synthetic_base_metadata(
    m: ViewAndMutationMeta,
    # Maps each outer argument idx to its inner idx (or, if this outer arg is generated from a
    # synthetic base, you get a tuple of (i, TensorMeta), telling you the base tensor idx, and view metadata)
    synthetic_base_info: List[Union[int, Tuple[int, torch.Tensor]]],
    outer_args: List[Any],
    inner_args: List[Any],
) -> Tuple[ViewAndMutationMeta, List[int]]:

    S_Outer = NewType('S_Outer', int)
    S_Inner = NewType('S_Inner', int)
    synthetic_base_to_indices: Dict[S_Inner, List[S_Outer]] = {}
    for inner_idx in range(len(inner_args)):
        outer_aliased_indices_of_current_base_arg = [
            outer_idx for outer_idx, inner_idx_or_tuple in enumerate(synthetic_base_info)
            if (isinstance(inner_idx_or_tuple, int) and inner_idx_or_tuple == inner_idx)
            or (isinstance(inner_idx_or_tuple, tuple) and inner_idx_or_tuple[0] == inner_idx)
        ]
        synthetic_base_to_indices[inner_idx] = outer_aliased_indices_of_current_base_arg

    # given the requires_grad info on mutated inputs,
    # generate the requires_grad info on those same mutated inputs, but after constructing synthetic bases.
    input_infos = []
    for outer_indices in synthetic_base_to_indices.values():
        # leaf-ness should be all-or-nothing for aliased tensor.
        # (aka if "a" and "b" are views, then a.is_leaf == b.is_leaf)
        any_leaf = any(m.input_info[x].is_leaf for x in outer_indices)
        all_leaf = all(m.input_info[x].is_leaf for x in outer_indices)
        assert any_leaf == all_leaf

        mutates_data = True if len(outer_indices) > 1 else m.input_info[outer_indices[0]].mutates_data
        mutates_metadata = False if len(outer_indices) > 1 else m.input_info[outer_indices[0]].mutates_metadata
        requires_grad = any(m.input_info[x].requires_grad for x in outer_indices)
        mutations_hidden_from_autograd = all(m.input_info[x].mutations_hidden_from_autograd for x in outer_indices)
        mutation_type = _get_mutation_type(
            m.keep_input_mutations,
            mutates_data,
            mutates_metadata,
            mutations_hidden_from_autograd,
            requires_grad
        )

        inpt_info = InputAliasInfo(
            # If len(outer_indices) > 1, then this input is a synthetic base.
            # The invariant is that to the rest of aot autograd, synthetic bases only show up if
            # one of their aliases gets a data mutation. And if any of their aliases get metadata
            # mutations, they will be hidden from the rest of aot autograd.
            mutates_data=mutates_data,
            mutates_metadata=mutates_metadata,
            mutations_hidden_from_autograd=mutations_hidden_from_autograd,
            is_leaf=any_leaf,
            requires_grad=requires_grad,
            mutation_type=mutation_type,
        )
        input_infos.append(inpt_info)


    # Find any inputs that fulfill the following criteria:
    # (1) They are part of a synthetic base (because they alias another input,
    #      and at least one input experiences a data mutation)
    # (2) They experience a metadata mutation
    outer_aliased_arg_idx_with_metadata_mutations = [
        outer_idx for outer_idx, inpt_info in enumerate(m.input_info)
        if inpt_info.mutates_metadata and not isinstance(synthetic_base_info[outer_idx], int)
    ]

    # grab the original requires grad info on the outputs, except the ones from the mutated inputs
    input_metadata_output_info = [
        OutputAliasInfo(
            output_type=OutputType.alias_of_input,
            raw_type=FunctionalTensor,
            dynamic_dims={i for i, s in enumerate(outer_args[outer_idx].shape) if not is_concrete_int(s)},
            base_idx=synthetic_base_info[outer_idx][0],
            requires_grad=outer_args[outer_idx].requires_grad
        ) for outer_idx in outer_aliased_arg_idx_with_metadata_mutations]
    existing_output_infos = [
        OutputAliasInfo(
            output_type=o.output_type,
            raw_type=o.raw_type,
            dynamic_dims=o.dynamic_dims,
            # Map the input idx pre-synthetic-bases to the new idx post-synthetic-bases
            base_idx=None if o.base_idx is None
            else synthetic_base_info[o.base_idx]
            if isinstance(synthetic_base_info[o.base_idx], int)
            else synthetic_base_info[o.base_idx][0],
            requires_grad=o.requires_grad
        )

        for o in m.output_info]

    inner_mutated_tangents = [
        x
        for inner_idx, x in enumerate(inner_args)
        if input_infos[inner_idx].mutates_data and input_infos[inner_idx].requires_grad
    ]

    output_info = existing_output_infos + input_metadata_output_info
    # Regenerate traced tangents to include mutated inputs including synthetic bases
    traced_tangents = inner_mutated_tangents + m.traced_tangents[len(inner_mutated_tangents):]

    return ViewAndMutationMeta(
        input_info=input_infos,
        output_info=output_info,
        num_intermediate_bases=m.num_intermediate_bases,
        keep_input_mutations=m.keep_input_mutations,
        traced_tangents=traced_tangents,
        # We are guaranteed not to get here, since synthetic_base codepaths are not supported today with subclass inputs.
        subclass_inp_meta=None,
        subclass_fw_graph_out_meta=None,
        subclass_tangent_meta=None,
        is_train=m.is_train
    ), outer_aliased_arg_idx_with_metadata_mutations

>>>>>>> 27b93e11
# MOTIVATION:
#
# When tracing functions for future execution, one must be careful not to pass
# in the same input tensor multiple times (e.g., f(x, x), as this can result
# in graphs that are ONLY valid if you later pass a new tensor in exactly the
# same way (e.g., f(y, y)).  (NB: we really mean duplicate; two distinct
# tensors that alias each other is a different situation that is covered by
# aot_dispatch_deduplicated_autograd). Here are two examples:
#
# (1) Suppose you have a function:
#
#   def f(x, y):
#       return x + y
#
# If you make_fx(f)(x, x), you will trace out:
#
#   def f(x, y):
#       return y + y
#
# Oops!
#
# (2) For most tensors x and y, you can compute f's gradient with respect to
# these to inputs by saying torch.autograd.grad(f(x, y), (x, y)).  However,
# if x is y, you will trace out a program that gets incorrect gradients:
#
#   >>> x = torch.randn(1, requires_grad=True)
#   >>> torch.autograd.grad(x + x, (x, x))
#   (tensor([2.]), tensor([2.]))
#
# In other words, the gradient is double-counted.  Deduplicating the arguments
# gives you an appropriate gradient:
#
#   >>> y = torch.randn(1, requires_grad=True)
#   >>> torch.autograd.grad(x + y, (x, y))
#   (tensor([1.]), tensor([1.]))
#
# HOW TO DEDUPLICATE:
#
# There are a few strategies, in order of preference:
#
# 1. For every duplicate argument to the function, detach it into
#    a separate leaf tensor, so that it is no longer duplicated.
#
#       PRO: The resulting compiled graph works for any configuration
#       of duplicated arguments.
#
#       CON: It does not (naively) work if you mutate the metadata of inputs:
#
#           def f(x, y):
#               x.transpose_(0, 1)
#               y.transpose_(0, 2)
#
#           x = torch.randn(2, 3, 4)
#           f(x, x)
#
#       The ordering of the transposes inside f dictates whether or not
#       you get [4, 2, 3] or [3, 4, 2].  This means that you cannot precompute
#       what metadata mutations should get applied to each input; you need to
#       assume they aren't duplicates (what we do today) or preserve
#       the original metadata mutations exactly in order, so that they work
#       for any duplicate configuration.
#
#       CON: It does not (naively) work if you mutate the data of inputs.
#       In particular, leaf tensors that require grad cannot be mutated,
#       this makes it impossible to differentiate with respect to the original
#       base.
#
# 2. For every duplicate argument to the function, remove it, so it is
#    no longer part of the "true" signature:
#
#       PRO: Implemented naively, it still works for metadata/data mutation.
#
#       CON: The resulting compiled graph is duplicate-specialized: it only
#       works if future calls duplicate arguments in exactly the same way.
#       Horribly, Dynamo doesn't guard on this at the moment.  But even if
#       it did, you could still end up recompiling a bunch of each duplicate.
#
# Our strategy is to do (1) if we can, and do (2) otherwise, erroring if
# Dynamo's guards are not enough.  In practice, this seems to cover
# everything.
#
def aot_wrapper_dedupe(
    flat_fn,
    flat_args: List[Tensor],
    aot_config: AOTConfig,
    *,
    compiler_fn,
    fw_metadata,
):
    # Use information about whether or not flat_fn mutates its arguments
    # or not to handle dupe args

    # Strategy 1: For any input that is not mutated, we can leafify it if we
    # need to remove a duplicate.
    leaf_flat_args = []
    args_set = set()
    ok = True

    for i, a in enumerate(flat_args):
        if not isinstance(a, torch.Tensor):
            leaf_flat_args.append(a)
        elif a not in args_set:
            args_set.add(a)
            leaf_flat_args.append(a)
        elif not fw_metadata.input_info[i].mutates_data and not fw_metadata.input_info[i].mutates_metadata:
            leaf_flat_args.append(a.detach().requires_grad_(a.requires_grad))
        else:
            ok = False
            break

    if ok:
        return compiler_fn(flat_fn, leaf_flat_args, aot_config, fw_metadata=fw_metadata)

    if requires_subclass_dispatch(leaf_flat_args, fw_metadata):
        raise RuntimeError("""\
Encountered duplicate inputs that are mutated in the graph, but at least one input/output
to the graph is a tensor subclass. This is not supported today. You can try to
remove the aliasing yourself as a workaround, or otherwise file an issue on github.""")

    # export path: ban duplicate inputs for now, add later if requested.
    if aot_config.is_export:
        raise RuntimeError(f"""\
Encountered duplicated inputs that are mutated in the graph you are trying to export.
This functionality is currently not supported. If needed, please file a github issue.

fw_metadata={str(fw_metadata)}
        """)

    # Strategy 2: Duplicate specialize.
    #
    # In Haskell types, suppose you have:
    #
    #   add_dupe_args :: DedupedArgs -> Args
    #   remove_dupe_args :: Args -> DedupedArgs
    #
    #   compiler_fn
    #       :: (DedupedArgs -> R) -> DedupedArgs -> AOTConfig -> (DedupedArgs -> R)
    #   deped_compiler_fn
    #       :: (Args -> R) -> Args -> AOTConfig -> (Args -> R)
    #
    # Then the code below can be written in point-free style as:
    #
    #   deduped_compiler_fn f a c =
    #       compiler_fn (f . add_dupe_args) (remove_dupe_args a) c . remove_dupe_args
    #
    # Suppose you have:
    #
    #   [a, b, a, c]
    #
    # We want:
    #
    #   remove_dupe_args([a, b, a, c]) == [a, b, c]
    #   add_dupe_args([a, b, c]) == [a, b, a, c]
    #
    # This is done via (respectively):
    #
    #   seen_args = {a: 0, b: 1, c: 2}
    #   enumerate(add_dupe_map) = [  # how to get args from the deduped list
    #       (0, 0),
    #       (1, 1),
    #       (2, 0),
    #       (3, 2),
    #   ]
    #   keep_arg_mask = [True, True, False, True]

    seen_args = {}
    keep_arg_mask = []
    # Implicitly map duped arg position (list index) to de-duped arg position
    add_dupe_map: List[int] = []
    duped_arg_len = len(flat_args)

    j = 0  # index into deduped_flat_args
    for t in flat_args:
        if isinstance(t, torch.Tensor):
            if t in seen_args:
                keep_arg_mask.append(False)
                add_dupe_map.append(seen_args[t])
                continue
            seen_args[t] = j

        keep_arg_mask.append(True)
        add_dupe_map.append(j)
        j += 1
    assert len(add_dupe_map) == duped_arg_len, (
        f"Expects add_dupe_map to have length {duped_arg_len} but got {len(add_dupe_map)}"
    )

    # NB: Hot path, avoid set lookups here
    # TODO: Can avoid the zip here too, probably
    def remove_dupe_args(args):
        return [t for t, keep in zip(args, keep_arg_mask) if keep]

    def add_dupe_args(args):
        return [args[add_dupe_map[i]] for i in range(duped_arg_len)]

    deduped_flat_args = remove_dupe_args(flat_args)

    # Update our input metadata to remove duped input metadata.
    updated_fw_metadata = remove_dupe_metadata(fw_metadata, keep_arg_mask, add_dupe_map)

    if tracing_context := TracingContext.try_get() and aot_config.aot_autograd_arg_pos_to_source:
        # TODO(voz): This structure is 1:1, we could consider an alternate structure like
        # kept_pos:[dupe_arg_pos], however, add_dupe_map is 1:1 so we would need a new structure there,
        # which feels like needless complexity for a tiny bit of efficiency at this point.
        for dupe_arg_pos, (kept_pos, keep_arg) in enumerate(zip(add_dupe_map, keep_arg_mask)):
            if not keep_arg:
                dupe_arg_source = aot_config.aot_autograd_arg_pos_to_source[dupe_arg_pos]
                kept_arg_source = aot_config.aot_autograd_arg_pos_to_source[kept_pos]
                tracing_context.guards_context.aotautograd_guards.append(DuplicateInputs(kept_arg_source, dupe_arg_source))

    @wraps(flat_fn)
    def wrapped_flat_fn(*args):
        return flat_fn(*add_dupe_args(args))

    if config.debug_assert:
        ref_fw_metadata = run_functionalized_fw_and_collect_metadata(
            wrapped_flat_fn,
            keep_input_mutations=fw_metadata.keep_input_mutations,
            is_train=fw_metadata.is_train,
        )(*deduped_flat_args)
        assert ref_fw_metadata == updated_fw_metadata, \
            f'ref_metadata={str(ref_fw_metadata)}, actual_metadata={str(updated_fw_metadata)}'

    compiled_fn = compiler_fn(wrapped_flat_fn, deduped_flat_args, aot_config, fw_metadata=updated_fw_metadata)

    if not hasattr(compiled_fn, "_boxed_call"):
        compiled_fn = make_boxed_func(compiled_fn)

    @wraps(compiled_fn)
    def wrapped_compiled_fn(args):
        deduped_args = remove_dupe_args(args)
        args.clear()
        return compiled_fn(deduped_args)

    wrapped_compiled_fn._boxed_call = True

    # This can be uncommented when we properly guard for duplicates,
    # but right now we must not do it.
    # if not config.debug_assert:
    #     return wrapped_compiled_fn

    @wraps(wrapped_compiled_fn)
    def debugged_compiled_fn(args):
        # Test that the computed remove/add arg functions are an inverse
        new_args = add_dupe_args(remove_dupe_args(args))
        seen = {}
        for i, (x, y) in enumerate(zip(new_args, args)):
            seen[y] = None
            assert x is y, format_guard_bug_msg(
                aot_config,
                f"{describe_input(i, aot_config)} would be a duplicate of "
                f"{describe_input(add_dupe_map[i], aot_config)}",
            )
        # This is only an error if there is metadata mutation on both of
        # the duped arguments; in this case, we need to know what order
        # the metadata mutation applies in.  You'll get the correct result
        # otherwise, because a graph that assumes distinct inputs works if
        # you dupe the inputs (the gradient contributions from each input
        # will get summed up appropriately.)
        #
        # TODO: work out how to setup this assert correctly
        """
        assert len(seen) == unique_args, format_guard_bug_msg(aot_config,
            f"there would be {unique_args} distinct arguments"
        )
        """
        return wrapped_compiled_fn(args)

    debugged_compiled_fn._boxed_call = True

    return debugged_compiled_fn

# This layer handles the situation where you have two inputs that alias each other,
# and one of the inputs is mutated.
# We need to take special care to ensure that the mutation is applied to the other aliases in the graph.
#
# pre-condition: aot_wrapper_dedup has already run.
# (This function will in theory work if there are duplicate args.
# However, the synthetic base code path is a bit sub-optimal, and running with dupe'd inputs
# would cause us to hit that path more frequently).
def aot_wrapper_synthetic_base(
    flat_fn,
    flat_args: List[Tensor],
    aot_config: AOTConfig,
    *,
    fw_metadata: ViewAndMutationMeta,
    # Currently, the only reason we need to plumb this bool is because
    # the synthetic base code prohibits more cases in the autograd case than the inference case.
    needs_autograd: bool,
    compiler_fn,
):
    is_inference = not needs_autograd
    flat_args_with_synthetic_bases, synthetic_base_info = merge_view_inputs(
        flat_args, fw_metadata.input_info, is_inference=is_inference,
    )
    # Happy path: we don't need synthetic bases
    if synthetic_base_info is None:
        return compiler_fn(flat_fn, flat_args, aot_config, fw_metadata=fw_metadata)

    # export path: ban synthetic bases for now, add later if requested.
    if requires_subclass_dispatch(flat_args, fw_metadata):
        raise RuntimeError("""\
Encountered aliased inputs that are mutated in the graph, but at least one input/output
to the graph is a tensor subclass. This is not supported today. You can try to
remove the aliasing yourself as a workaround, or otherwise file an issue on github.""")

    if aot_config.is_export:
        raise RuntimeError(f"""\
Encountered aliased inputs that are mutated in the graph you are trying to export.
This functionality is currently not supported. If needed, please file a github issue.

synthetic_base_info={str(synthetic_base_info)}

fw_metadata={str(fw_metadata)}
        """)

    assert len(fw_metadata.input_info) == len(synthetic_base_info)

    # Update our forward metadata to take synthetic bases into account
    fw_metadata_updated, aliased_arg_idx_with_metadata_mutations = \
        create_synthetic_base_metadata(fw_metadata, synthetic_base_info, flat_args, flat_args_with_synthetic_bases)

    num_aliased_args_with_metadata_mutations = len(aliased_arg_idx_with_metadata_mutations)

    def unpack_synthetic_bases(primals: List[Any]) -> List[Any]:
        f_args_inner = []
        for inner_idx_or_tuple in synthetic_base_info:
            if isinstance(inner_idx_or_tuple, int):
                f_args_inner.append(primals[inner_idx_or_tuple])
            else:
                inner_base_idx, view_tensor = inner_idx_or_tuple
                base = primals[inner_base_idx]
                view_arg = gen_alias_from_base(
                    base, view_tensor, view_tensor.requires_grad
                )
                f_args_inner.append(view_arg)
        return f_args_inner

    @wraps(flat_fn)
    def wrapped_flat_fn(*args):
        unpacked_args = unpack_synthetic_bases(args)
        # This is a bit subtle. The goal of this entire function (aot_dispatch_synthetic_bases)
        # is to relieve the downstream logic from having to reason about mutations on inputs that alias
        # each other, by replacing aliased inputs with a synthetic base.
        # One area where this breaks down a bit however is if one of those aliased inputs
        # experienced a metadata mutation.
        # We are now obligated to reapply the metadata mutation directly to the user's input;
        # it isn't enough to apply mutations back to the synthetic base in the downstream logic.
        #
        # The way we handle this is by pretending that those aliased inputs that experience metadata mutations
        # are additional outputs in the user's forward function.
        # The downstream logic will just treat these as "user outputs that alias inputs".
        # However, we will manually grab them at runtime here, use them to reapply the metadata mutation
        # to the user inputs, and not return them to the user.
        aliased_args_with_metadata_mutations = [
            x for i, x in enumerate(unpacked_args) if i in aliased_arg_idx_with_metadata_mutations]
        if len(aliased_args_with_metadata_mutations) > 0:
            return *(flat_fn(*unpacked_args)), *aliased_args_with_metadata_mutations
        else:
            return flat_fn(*unpacked_args)

    if config.debug_assert:
        ref_fw_metadata = run_functionalized_fw_and_collect_metadata(
            wrapped_flat_fn,
            keep_input_mutations=fw_metadata.keep_input_mutations,
            is_train=fw_metadata.is_train,
        )(*flat_args_with_synthetic_bases)
        assert ref_fw_metadata == fw_metadata_updated, (
            f'ref_metadata={pprint.pformat(partial_flatten_asdict(ref_fw_metadata))}, '
            f'\nactual_metadata={pprint.pformat(partial_flatten_asdict(fw_metadata_updated))}'
        )

    compiled_fn = compiler_fn(wrapped_flat_fn, flat_args_with_synthetic_bases, aot_config, fw_metadata=fw_metadata_updated)

    if not hasattr(compiled_fn, "_boxed_call"):
        compiled_fn = make_boxed_func(compiled_fn)

    @wraps(compiled_fn)
    def wrapped_compiled_fn(args):
        args_with_synthetic_bases, synthetic_base_info = merge_view_inputs(
            args, fw_metadata.input_info, is_inference=is_inference
        )
        assert synthetic_base_info is not None
        aliased_args_w_metadata_mutations = [args[i] for i in aliased_arg_idx_with_metadata_mutations]
        args.clear()
        outs = compiled_fn(args_with_synthetic_bases)
        if num_aliased_args_with_metadata_mutations > 0:
            # This code does not handle **all** input metadata mutations.
            # Instead, it only handles metadata mutations on inputs that were converted into synthetic bases
            # (which only happens if at least one aliased input experienced a data mutation).
            # e.g:
            # def f(a, b):
            #     a.mul_(2)
            #     b.t_(1, 0)
            # f(x.view(2, 2), x.view(2, 2))
            mutated_metadata_inps = outs[-num_aliased_args_with_metadata_mutations:]
            user_outs = outs[:-num_aliased_args_with_metadata_mutations]
            for inp, mutated_inp in zip(aliased_args_w_metadata_mutations, mutated_metadata_inps):
                inp.as_strided_(mutated_inp.size(), mutated_inp.stride(), mutated_inp.storage_offset())
            return user_outs
        return outs

    return wrapped_compiled_fn


# The wrapper created by this function handles all of the runtime aliasing and mutation "epilogue" logic
# that needs to run after the compiled function.
#
# This function accepts a trace_joint flag, indicating whether or not we're generating the runtime
# epilogue for a forward-only inference graph, or for an autograd.Function.apply function.
# This is because there are some minor differences in how we treat these cases at runtime:
# - resize_() is currently handled in the inference case, but not fully handled in the autograd case.
# - the autograd cases inserts TensorAlias wrapper objects for outputs that alias inputs
def create_runtime_wrapper(
    compiled_fn,
    *,
    runtime_metadata: ViewAndMutationMeta,
    indices_of_inps_to_detach: List[int],
    trace_joint: bool,
    keep_input_mutations: bool,
    disable_amp: bool
):
    if not hasattr(compiled_fn, "_boxed_call"):
        compiled_fn = make_boxed_func(compiled_fn)

    def runtime_wrapper(*args):
        if trace_joint:
            args_ = list(args)
            # See Note [Detaching inputs that never need gradients]
            for idx in indices_of_inps_to_detach:
                if isinstance(args_[idx], torch.Tensor):
                    args_[idx] = args_[idx].detach()
            with torch.autograd._force_original_view_tracking(True):
                all_outs = call_func_at_runtime_with_args(
                    compiled_fn,
                    args_,
                    disable_amp=disable_amp,
                )
        else:
            # When we have an inference graph, we run with torch.no_grad.
            # It's possible to get an inference graph with inputs that require grad,
            # in which case we want to make sure autograd is disabled
            # (since e.g., inductor will generate aten.addmm.out calls which autograd will complain on)
            with torch.no_grad():
                all_outs = call_func_at_runtime_with_args(
                    compiled_fn,
                    args,
                    disable_amp=disable_amp,
                )

        num_mutated_runtime_inps = runtime_metadata.num_mutated_inp_runtime_indices
        num_intermediate_bases = runtime_metadata.num_intermediate_bases

        if keep_input_mutations and trace_joint:
            num_graph_handled = runtime_metadata.num_mutated_graph_handled_indices
            # autograd.Function requires us to return the mutated inputs as extra outputs to the autograd.Function.forward
            if num_graph_handled > 0:
                all_outs = all_outs[:-num_graph_handled]

        assert (
            len(all_outs)
            == num_mutated_runtime_inps + runtime_metadata.num_outputs + num_intermediate_bases
        )

        # Step 3: After running the compiled fw, apply updates to mutated inputs
        num_mutations_to_apply = runtime_metadata.num_mutated_inp_runtime_indices
        if num_mutations_to_apply > 0:
            updated_inputs = all_outs[: num_mutations_to_apply]
            fw_outs = all_outs[num_mutations_to_apply :]

            for i, inpt_idx in enumerate(
                runtime_metadata.mutated_inp_runtime_indices
            ):
                meta = runtime_metadata.input_info[inpt_idx]
                if not meta.mutates_data and not meta.mutates_metadata:
                    continue
                original_inpt = args[inpt_idx]
                updated_inpt = updated_inputs[i]
                if meta.mutates_metadata and not meta.mutates_data:
                    if trace_joint:
                        assert isinstance(updated_inpt, TensorAlias)
                        updated_inpt = updated_inpt.alias
                    # We need to grab the size/stride/storage_offset from the compiled forward,
                    # and use that to mutate the metadata of the input
                    original_inpt.as_strided_(
                        updated_inpt.size(),
                        updated_inpt.stride(),
                        updated_inpt.storage_offset(),
                    )
                else:
                    if meta.mutates_data and meta.mutates_metadata:
                        original_inpt.as_strided_(
                            updated_inpt.size(),
                            updated_inpt.stride(),
                            updated_inpt.storage_offset(),
                        )
                    else:
                        assert meta.mutates_data
                    if meta.is_leaf and original_inpt.requires_grad:
                        # We can hit this situation in this case:
                        #   def f(x):
                        #       x.detach().mul_(2)
                        #       return x + 1
                        # AOTAutograd will see a mutation in the above case, and try to
                        # apply a copy_() here, in the epilogue.
                        # But if x required gradients, and is a leaf, then autograd
                        # will yell at us for trying to mutate it.
                        # However, it's only possible to end up in this scenario (like the above)
                        # if all of the mutations to the leaf input were non-autograd-tracking mutations
                        # (aka mutations under no_grad(), or on detached views).
                        # In that case, we fully want to hide the mutation from autograd, so detaching is ok.
                        original_inpt.detach().copy_(updated_inpt)
                    else:
                        original_inpt.copy_(updated_inpt)
        else:
            fw_outs = all_outs

        # Step 4: Manually regenerate any outputs that are aliased to inputs, instead of
        # compiling them.
        if runtime_metadata.num_outputs_aliased > 0:
            # The compiled forward also returned intermediate bases. We don't want to return them to the user.
            if runtime_metadata.num_intermediate_bases > 0:
                fw_outs_no_intermediate_bases = fw_outs[
                    : -runtime_metadata.num_intermediate_bases
                ]
                intermediate_bases = fw_outs[-runtime_metadata.num_intermediate_bases:]
            else:
                fw_outs_no_intermediate_bases = fw_outs
                intermediate_bases = []

            assert len(fw_outs_no_intermediate_bases) == len(runtime_metadata.output_info)
            fw_outs_including_aliases = []
            for i, (o, info) in enumerate(zip(
                fw_outs_no_intermediate_bases, runtime_metadata.output_info
            )):
                if info.output_type in [OutputType.non_alias, OutputType.unsafe_view_alias, OutputType.custom_function_view]:
                    fw_outs_including_aliases.append(o)
                    continue
                if trace_joint:
                    assert isinstance(o, TensorAlias)
                    o_ = o.alias
                else:
                    o_ = o

                o_grad = runtime_metadata.output_info[i].requires_grad
                if info.output_type == OutputType.alias_of_input:
                    aliased_base_tensor = args[info.base_idx]
                    regenerated_out = gen_alias_from_base(aliased_base_tensor, o_, o_grad)
                    fw_outs_including_aliases.append(regenerated_out)
                    continue
                elif info.output_type == OutputType.is_input:
                    aliased_base_tensor = args[info.base_idx]
                    regenerated_out = aliased_base_tensor
                    fw_outs_including_aliases.append(regenerated_out)
                    continue
                elif info.output_type == OutputType.alias_of_intermediate:
                    base_tensor_list = intermediate_bases
                elif info.output_type == OutputType.alias_of_intermediate_save_as_output:
                    base_tensor_list = intermediate_bases
                else:
                    assert info.output_type == OutputType.alias_of_intermediate_base_is_user_output
                    base_tensor_list = fw_outs_no_intermediate_bases
                aliased_base_tensor = base_tensor_list[info.base_idx]
                # TODO: handle the custom autograd function case here.
                # We need a way to check whether a tensor came from a custom autograd fn from python,
                # AND a way to replay that custom view fn.
                regenerated_out = gen_alias_from_base(aliased_base_tensor, o_, o_grad)
                fw_outs_including_aliases.append(regenerated_out)
            ret_outs = fw_outs_including_aliases
        else:
            ret_outs = fw_outs

        if runtime_metadata.dynamic_outputs:
            for t, o in zip(ret_outs, runtime_metadata.output_info):
                if o.dynamic_dims is None:
                    continue
                if hasattr(t, '_dynamo_weak_dynamic_indices'):
                    t._dynamo_weak_dynamic_indices |= o.dynamic_dims
                else:
                    t._dynamo_weak_dynamic_indices = o.dynamic_dims.copy()
        if runtime_metadata.grad_enabled_mutation is not None:
            torch.set_grad_enabled(runtime_metadata.grad_enabled_mutation)
        return ret_outs
    return runtime_wrapper

# Calling convention: If we are running functionalized RNG, then outs consists
# of (user_outs, rng_offset)
def functionalized_rng_runtime_epilogue(metadata, outs, return_new_outs=True):
    if metadata.is_rng_op_functionalized:
        assert metadata.num_outputs_rng_offset == 1
        new_rng_offset = outs[-1]
        CUDARngStateHelper.set_new_offset(new_rng_offset)
        if return_new_outs:
            user_outs = outs[:-1]
            return user_outs
        else:
            return None
    return outs


def create_functionalized_rng_ops_wrapper(func, args, trace_joint=True):
    # Functionalization of rng ops changes the calling convention of the joint graph.
    # It goes from (primals, tangents) to (seed, offset, primals, tangents)
    # At runtime, we pass on the current seed and offset. This is hidden from
    # the user.
    fake_mode = detect_fake_mode()
    if fake_mode is None:
        fake_mode = nullcontext()

    def override_get_rng_state(device: Union[int, str, torch.device] = 'cuda'):
        out = PhiloxStateTracker.get_state_as_tensor()
        return out

    def override_set_rng_state(x, device: Union[int, str, torch.device] = 'cuda'):
        PhiloxStateTracker.set_state_from_tensor(x)

    def append_rng_offsets(args):
        if trace_joint:
            # args signature before: Tuple(fwd_outputs), Tuple(bwd_outputs)
            # args signature after: Tuple(fwd_outputs, new_fwd_rng_offset), Tuple(bwd_offset, new_bwd_rng_offset)
            return ((*args[0], PhiloxStateTracker.get_updated_fwd_offset()),
                    (*args[1], PhiloxStateTracker.get_updated_bwd_offset()))
        else:
            # args signature before: Tuple(fwd_outputs)
            # args signature after: Tuple(fwd_outputs, new_fwd_rng_offset)
            return (*args, PhiloxStateTracker.get_updated_fwd_offset())


    def traced_joint(primals, tangents, fwd_seed, fwd_base_offset, bwd_seed, bwd_base_offset):
        with patch("torch.cuda.get_rng_state", override_get_rng_state), patch("torch.cuda.set_rng_state", override_set_rng_state):
            return append_rng_offsets(func(primals, tangents))

    def traced_forward(*primals_fwd_seed_fwd_base_offset):
        # The signature is (*primals, seed, offset)
        with patch("torch.cuda.get_rng_state", override_get_rng_state), patch("torch.cuda.set_rng_state", override_set_rng_state):
            return append_rng_offsets(func(*primals_fwd_seed_fwd_base_offset[:-2]))

    if trace_joint:
        # Get the current seed and offset to setup tracing.
        fwd_seed, fwd_base_offset = CUDARngStateHelper.get_torch_state_as_tuple(fake_mode)
        bwd_seed, bwd_base_offset = CUDARngStateHelper.get_torch_state_as_tuple(fake_mode)
        PhiloxStateTracker.record_state(fwd_seed, fwd_base_offset, "forward")
        PhiloxStateTracker.record_state(bwd_seed, bwd_base_offset, "backward")
        return traced_joint, (*args, fwd_seed, fwd_base_offset, bwd_seed, bwd_base_offset)
    else:
        # Get the current seed and offset to setup tracing.
        fwd_seed, fwd_base_offset = CUDARngStateHelper.get_torch_state_as_tuple(fake_mode)
        PhiloxStateTracker.record_state(fwd_seed, fwd_base_offset, "forward")
        return traced_forward, (*args, fwd_seed, fwd_base_offset)


# This wrapper handles the AOTDispatch runtime logic for tensor subclasses.
# At runtime, we have a compiled function that knows how to operate on the domain of DenseTensor -> DenseTensor,
# But the user might have passed us some tensor subclass inputs (or expect some subclass tensor outputs).
# This function handles the wrapping and unwrapping of tensor subclasses at runtime.
def aot_dispatch_subclass_wrapper(
    runtime_fn: Callable,
    *,
    subclass_metas: List[Union[int, SubclassCreationMeta]],
    num_fw_outs_saved_for_bw: Optional[int],
) -> Callable:
    def inner_fn(args):
        unwrapped_args = unwrap_tensor_subclasses(args, is_joint_structure=False)
        # expectation: runtime_fn is a boxed fn
        unwrapped_outs = runtime_fn(unwrapped_args)
        wrapped_outs = wrap_tensor_subclasses(
            unwrapped_outs, subclass_metas=subclass_metas, num_fw_outs_saved_for_bw=num_fw_outs_saved_for_bw, is_runtime=True)
        return wrapped_outs
    # box it
    inner_fn._boxed_call = True
    return inner_fn

# Given a function operating on Subclass -> Subclass, returns an function that operates on Tensor -> Tensor
# Also returns:
# - the new set of arguments to pass into this function (now that tensor subclasses have been eliminated)
# - the updated ViewAndMutationMeta for this dense -> dense function.
# The other important arguments are:
# - flat_fn_maybe_joint: when is_joint_structure=True, this is the joint fw-bw function.
#                        when is_joint_structure=False, this is just the forward function.
# - fw_only: this is *always* the forward-only function.
#   Why do we need this? We need to collect updated ViewAndMutationMeta on our new dense -> dense functions.
#   In particular, we need this to tell the partitioner how many dense forward outputs there are.
def aot_dispatch_subclass(
    flat_fn_maybe_joint,
    args: List[Any],
    *,
    is_joint_structure: bool,
    meta: ViewAndMutationMeta,
    fw_only: Callable,
) -> "SubclassTracingInfo":
    # Skip logic if we don't need to trace through any subclasses
    req_subclass_dispatch = requires_subclass_dispatch(args, meta)
    if not req_subclass_dispatch:
        return SubclassTracingInfo(
            plain_tensor_trace_fn=flat_fn_maybe_joint,
            plain_tensor_args=args,
            maybe_subclass_meta=None,
        )

    # TODO: add subclass guards (later PR).

    # What's going on here? We need to compute subclass metadata about the outputs of the joint (grad_inputs).
    # Annoying: we don't know the grad input metas until we're in the middle of tracing the joint,
    # so we set it later, while we're tracing the joint (see inner_fn() below).
    # Another option would be to run our run_functionalized_fw_and_collect_metadata() function
    # directly on the joint, but this would hurt compile time (adding yet another pass through the joint).
    subclass_meta = SubclassMeta()

    def inner_fn(fn, args, *, use_trace_joint: bool):
        # Step 1: wrap tensor inputs into subclasses if necessary
        all_args = wrap_tensor_subclasses_maybe_joint(args, is_joint_structure=use_trace_joint, meta=meta)

        # Step 2: call the inner function, with our (maybe subclass) inputs
        wrapped_outs = fn(*all_args)

        if use_trace_joint:
            # See Note: [Computing Subclass Metadata about grad_inputs]
            # We also stash subclass info on our grad_inputs, if we're tracing the joint.
            nonlocal subclass_meta
            assert isinstance(wrapped_outs, tuple) and len(wrapped_outs) == 2
            # Don't need fw outs since we already have subclass metadata on them
            grad_inputs = wrapped_outs[1]
            subclass_meta.grad_input_metas = create_subclass_meta(grad_inputs)

        # Step 3: Unwrap any subclass outputs back into dense tensors
        unwrapped_outs = unwrap_tensor_subclasses(wrapped_outs, is_joint_structure=use_trace_joint)
        return unwrapped_outs

    def joint_fn(primals, tangents):
        return inner_fn(flat_fn_maybe_joint, (primals, tangents), use_trace_joint=True)

    def fw_fn(*primals):
        return inner_fn(flat_fn_maybe_joint, primals, use_trace_joint=False)

    def metadata_fn(*primals):
        return inner_fn(fw_only, primals, use_trace_joint=False)

    args_unwrapped = unwrap_tensor_subclasses(args, is_joint_structure=is_joint_structure)

    if is_joint_structure:
        primals_unwrapped = args_unwrapped[0]
        fn_to_trace = joint_fn
    else:
        primals_unwrapped = args_unwrapped
        fn_to_trace = fw_fn

    # Note: [Partitioner handling for Subclasses, Part 1]
    # The way the partitioner works is that:
    # (1) we pass is a single graph containing the joint fw/bw,
    #     where the # of graph outputs corresponds to # fw_outputs + # grad_inputs
    # (2) The partitioner accepts an arguments, num_fwd_outputs,
    #     and assumes that the first "num_fwd_outputs" graph outputs correspond
    #     to outputs of the forward graph.
    # How do tensor subclasses enter the picture?
    # the num_fwd_outputs in the final graph is actually non-trivial to compute,
    # because it can be influenced by input mutations and intermediate bases.
    # So we compute it by inspecting the current ViewAndMutationMeta object.
    # However, the original ViewAndMutationMeta that we computed was created
    # on the subclass -> subclass graph,
    # which can have a different number of outputs than the dense -> dense graph.
    # That's why we createa a fresh metadata object on the dense -> dense function here,
    # and plumb it back up to the partitioner.
    # See Note: [Partitioner handling for Subclasses, Part 2] for more info.
    meta_updated = run_functionalized_fw_and_collect_metadata(
        metadata_fn,
        keep_input_mutations=meta.keep_input_mutations,
        is_train=meta.is_train,
        requires_subclass_dispatch=True,
    )(*primals_unwrapped)

    subclass_meta.fw_metadata = meta_updated

    return SubclassTracingInfo(
        plain_tensor_trace_fn=fn_to_trace,
        plain_tensor_args=args_unwrapped,
        maybe_subclass_meta=subclass_meta,
    )


# Has the precondition that there
# are no duplicate arguments in flat_args (e.g., the same Tensor
# object never shows up twice.  However, two tensor inputs MAY alias
# the same storage, so long as they have separate TensorImpls.)
def aot_dispatch_autograd_graph(flat_fn, flat_args: List[Any], aot_config: AOTConfig, *, fw_metadata: ViewAndMutationMeta):
    # traced_tangents corresponds to the set of outputs in the traced forward that should get grad_outputs in the traced backward.
    # It includes outputs of the original forward, *and* any updated inputs due to input mutations.
    # However, it does *not* include any outputs that are aliases of inputs or intermediates, or any metadata-only input mutations.
    traced_tangents = pytree.tree_map(
        lambda x: x.detach().contiguous() if isinstance(x, Tensor) else x,
        fw_metadata.traced_tangents,
    )

    joint_inputs = (flat_args, traced_tangents)

    fn_prepared_for_autograd = fn_prepped_for_autograd(
        flat_fn,
        fw_metadata,
    )
    joint_fn_to_trace = create_joint(fn_prepared_for_autograd, aot_config=aot_config)

    joint_fn_to_trace, updated_joint_inputs = create_functionalized_fn(
        joint_fn_to_trace,
        joint_inputs,
        meta=fw_metadata,
        aot_config=aot_config,
        trace_joint=True,
    )

    subclass_tracing_info = aot_dispatch_subclass(
        joint_fn_to_trace, updated_joint_inputs, is_joint_structure=True, meta=fw_metadata, fw_only=flat_fn
    )

    joint_fn_to_trace = subclass_tracing_info.plain_tensor_trace_fn
    updated_joint_inputs = subclass_tracing_info.plain_tensor_args
    maybe_subclass_meta = subclass_tracing_info.maybe_subclass_meta

    fx_g = create_graph(joint_fn_to_trace, updated_joint_inputs, aot_config=aot_config)

    # There should be *NO* mutating ops in the graph at this point.
    assert_functional_graph(fx_g.graph, allow_input_mutations=aot_config.keep_inference_input_mutations)

    # Redundant with the check above, but worth having in case tracing introduced
    # a fake tensor. Unlikely.
    # See Note: [Fake Modules and AOTAutograd]
    torch._dynamo.utils.assert_no_fake_params_or_buffers(fx_g)
    fx_g.graph.eliminate_dead_code()
    fx_g.recompile()
    # TODO: in AOTAutograd, we create metadata like _indices_of_inps_to_detach to detect
    # when we need to manually detach() some inputs in the forward.
    # Higher order ops might eventually need to do the same.
    if aot_config.is_export:
        assert maybe_subclass_meta is None, "aot_export_module does not support tensor subclass inputs for now."
        return fx_g
    return fx_g, updated_joint_inputs, maybe_subclass_meta

def aot_dispatch_autograd(flat_fn, flat_args: List[Any], aot_config: AOTConfig, *, fw_metadata: ViewAndMutationMeta):
    fx_g, joint_inputs, maybe_subclass_meta = aot_dispatch_autograd_graph(flat_fn, flat_args, aot_config, fw_metadata=fw_metadata)

    # Copied from aot_dispatch_autograd_graph.
    traced_tangents = pytree.tree_map(
        lambda x: x.detach().contiguous() if isinstance(x, Tensor) else x,
        fw_metadata.traced_tangents,
    )
    disable_amp = torch._C._is_any_autocast_enabled()

    if aot_config.enable_log:
        aot_joint_log.info("%s", lazy_format_graph_code("Joint graph", fx_g, aot_config.aot_id))

    with torch.no_grad():
        inner_meta = fw_metadata if maybe_subclass_meta is None else maybe_subclass_meta.fw_metadata
        with track_graph_compiling(aot_config, "joint"):
            # See Note: [Partitioner handling for Subclasses, Part 1]
            num_inner_fwd_outputs = (
                inner_meta.num_mutated_inp_runtime_indices
                + inner_meta.num_outputs
                + inner_meta.num_intermediate_bases
                + inner_meta.num_outputs_rng_offset
            )
            fw_module, bw_module = aot_config.partition_fn(
                fx_g, joint_inputs, num_fwd_outputs=num_inner_fwd_outputs
            )
            fw_outs = next(n for n in fw_module.graph.nodes if n.op == "output").args[0]
            # we only need to bookkeep the symints that are saved for bw, not any symints
            # the user forward might have returned in its own output
            fw_outs_saved_for_bw = fw_outs[num_inner_fwd_outputs:]
            num_fw_outs_saved_for_bw = len(fw_outs_saved_for_bw)
            symint_outs_saved_for_bw = [
                n for n in fw_outs_saved_for_bw if is_sym_node(n)
            ]
            fw_metadata.num_symints_saved_for_bw = len(symint_outs_saved_for_bw)
            inner_meta.num_symints_saved_for_bw = len(symint_outs_saved_for_bw)
            _num_symints_saved_for_bw = len(symint_outs_saved_for_bw)

        # Note [Detaching inputs that never need gradients]
        # See https://github.com/pytorch/pytorch/issues/97745
        # Suppose we have a function like this that we want to compile:
        #
        # def f(x, y):
        #     return torch.mul(x, y.detach())
        #
        # What gradients should we compute for x and y?
        # By default, AOTAutograd will compute a gradient for **every** input that requires gradients,
        # and so we'll compute:
        #    x_grad_input = y
        #    y_grad_input = None
        # Does this preserve the semantics of eager mode?
        # Unfortunately, no.
        # Doing the above will cause autograd to **continue** to backprop the autograd tape
        # that was generated from constructing y.
        #
        # This is **different** from what would have happened in eager mode.
        # In eager mode, if we backprop through the output of this function, autograd will only traverse
        # the bit of the autograd tape corresponding to "x".
        # In particular, if a user had previously backpropped through y's autograd tape,
        # And then they try to backprop through the output of the above function,
        # then we'll hit the dreaded "Trying to backward through the graph a second time" error.
        #
        # You might think: If autograd sees that a gradient is None, shouldn't it stop early,
        # instead of continuing the backprop through the ancestors of that node in the graph?
        #
        # Autograd has two passes:
        # (1) a first pass that traverses the autograd graph and figures out which nodes need to be executed
        # (2) a second pass that actually goes ahead and executes each node when it becomes ready,
        #     propagating gradients
        # By the time we're executing a node and we see that it produces a None, the set of nodes to execute
        # is already locked-in.
        #
        # The fix: instead, we can recognize statically that the graph we're compiling will never contribute
        # gradients to y, and prevent autograd from trying to traverse y's autograd tape at all.
        # We can do this by manually detach'ing y before sending it through the `CompiledFunction`.
        #
        # Note that this solution is not bulletproof.
        # It's possible to construct a case where eager may or may not have have tried to autograd through y,
        # depending on the actual grad_outputs that were passed in during the backward.
        # There is no easy fix for this: the simplest fix would be to run with `retain_graph=True`,
        # allowing autograd to re-use the graph.
        #
        # An example of this case is:
        # def f(x):
        #     return x.detach() * 2, x * 3
        # If we were to only backprop through outs[0], in eager, we would stop
        # If we backward only on the first output, we shouldn't send a grad through x.
        # But the custom autograd function doesn't know that: it will materialize zero grads for x * 3
        # and we will end up with a zero grad at x.
        # If we later backprop through the second output, this will also require backprop'ing through x.
        # Meaning we'll need to use `retain_graph=True` to be able to backprop through x the second time.
        _indices_of_inps_to_detach = []
        bw_outs = next(n for n in bw_module.graph.nodes if n.op == "output").args[0]

        # TODO: we should apply the below "detach inputs if their gradients are statically known to be None"
        # optimization even if we have subclass inputs/outputs (we do not handle this today).
        # Computing which our our inputs get None gradients is a bit more complicated,
        # if any of our inputs are subclasses. Why?
        # (a) we need to make sure that we call .detach() on the input subclasses, since autograd sees subclasses.
        # (b) The grad_outputs that we AOT computed in our backward graph are the desugared tensor tensors,
        #     so we need to figure out which subclass fw inputs they map to.
        if maybe_subclass_meta is None:
            assert len(bw_outs) == len(fw_metadata.input_info) + inner_meta.num_outputs_rng_offset
            for i, (bw_out) in enumerate(bw_outs):
                if bw_out is None:
                    _indices_of_inps_to_detach.append(i)

        if aot_config.enable_log:
            aot_graphs_log.info("%s", lazy_format_graph_code("Forward graph", fw_module, aot_config.aot_id))
            aot_graphs_log.info("%s", lazy_format_graph_code("Backward graph", bw_module, aot_config.aot_id))

        with track_graph_compiling(aot_config, "forward"):
            # flat_args at this point might still be subclasses-
            # make sure to pass the unwrapped fake tensors into the compiler!
            adjusted_flat_args = joint_inputs[0]
            if config.functionalize_rng_ops:
                # Update example inputs for the fw_compiler
                fake_mode = detect_fake_mode()
                seed, offset = CUDARngStateHelper.get_torch_state_as_tuple(fake_mode)
                adjusted_flat_args.extend([seed, offset])
                # We are not clearing flat_args here because
                # 1) There is a check in the debug compiler at the end
                # 2) It does not matter as these are fake tensors

            if tracing_context := torch._guards.TracingContext.try_get():
                tracing_context.fw_metadata = inner_meta

            with TracingContext.report_output_strides() as fwd_output_strides:
                compiled_fw_func = aot_config.fw_compiler(
                    fw_module, adjusted_flat_args
                )
            if not hasattr(compiled_fw_func, "_boxed_call"):
                compiled_fw_func = make_boxed_func(compiled_fw_func)

            if maybe_subclass_meta is not None:
                # Why do we need to pass in num_fw_outs_saved_for_bw?
                # See Note: [Partitioner handling for Subclasses, Part 2]
                compiled_fw_func = aot_dispatch_subclass_wrapper(
                    compiled_fw_func,
                    subclass_metas=fw_metadata.subclass_fw_graph_out_meta,
                    num_fw_outs_saved_for_bw=num_fw_outs_saved_for_bw
                )
                if not hasattr(compiled_fw_func, "_boxed_call"):
                    compiled_fw_func = make_boxed_func(compiled_fw_func)

        # NB: It's important to compile backwards ahead of time, as this may
        # add extra guards which we need to apply to the Dynamo cache at
        # forwards
        with track_graph_compiling(aot_config, "backward"):
            placeholder_list = fx_placeholder_vals(bw_module)

            forward_saved_for_backwards_strides = None
            if fwd_output_strides is not None:
                forward_saved_for_backwards_strides = fwd_output_strides[inner_meta.tensors_saved_for_backwards_slice]

            # saved activations can have different stride to eager if
            # the compiler does layout optimization. We should restride the
            # tensor passed in for compiling the backward graph using the
            # saved tensor's stride.
            for i in range(len(placeholder_list)):
                ph_arg = placeholder_list[i]
                if not isinstance(ph_arg, torch.Tensor):
                    continue

                if forward_saved_for_backwards_strides is None:
                    continue

                real_stride = None
                # Per all_args calling convention
                j = i - len(symint_outs_saved_for_bw)
                if 0 <= j < len(forward_saved_for_backwards_strides):
                    real_stride = forward_saved_for_backwards_strides[j]
                if real_stride is None:
                    continue

                # Comparing ph_arg.stride() with real_stride directly may
                # cause dynamic dimensions in ph_arg being specialized to static
                # value. Using the hints to avoid that.
                if _get_symint_hints(ph_arg.stride()) != real_stride:
                    # Note that here we use the stride of the real tensor to
                    # restride a FakeTensor. This does not cause trouble
                    # for dynamic shape since this code path only get
                    # executed if layout optimization is enabled. And we
                    # disable layout optimization for dynamic shape right
                    # now.
                    #
                    # A solution that decide stride order based on real
                    # tensor's stride and then apply that stride order to
                    # the FakeTensor does not work smoothly since some
                    # tensor's layout is not 'dense'. E.g. mixnet_l has a
                    # tensor with size [8, 64, 112, 112] and strides
                    # (2408448, 1, 21504, 192). The solution mentioned will
                    # decide a stride of (802816, 1, 7168, 64) for this
                    # tensor which is wrong.
                    placeholder_list[i] = ph_arg.as_strided(ph_arg.size(), real_stride)

            compiled_bw_func = None
            if len(symint_outs_saved_for_bw):
                context = torch._C._DisableAutocast if disable_amp else nullcontext
                with context():
                    try:
                        compiled_bw_func = aot_config.bw_compiler(
                            bw_module, placeholder_list
                        )
                    except Exception:
                        log.warning(
                            "failed to eagerly compile backwards for dynamic, suppressing in case backwards not needed",
                            exc_info=True
                        )

    saved_context = TracingContext.try_get()

    class CompiledFunction(torch.autograd.Function):
        compiled_fw = compiled_fw_func
        compiled_bw = compiled_bw_func
        metadata = fw_metadata
        maybe_subclass_metadata: Optional[SubclassMeta] = maybe_subclass_meta
        num_symints_saved_for_bw = _num_symints_saved_for_bw

        @staticmethod
        def _compiled_autograd_key(ctx):
            return (aot_config.aot_id, *ctx.symints)

        @staticmethod
        def forward(ctx, *deduped_flat_tensor_args):
            args = deduped_flat_tensor_args

            marked_dirty_inps = []
            for i in fw_metadata.mutated_graph_handled_indices:
                ctx.mark_dirty(deduped_flat_tensor_args[i])
                marked_dirty_inps.append(deduped_flat_tensor_args[i])

            if CompiledFunction.metadata.is_rng_op_functionalized:
                # Add the seed and offset to args
                seed, offset = CUDARngStateHelper.get_torch_state_as_tuple()
                args = (*args, seed, offset)
            # There is a pretty complicated calling convention around what the compiled fw returns.
            # The full list of outputs and their relative order is:
            # (*mutated_inputs, *fw_outs, *fw_intermediate_bases, *saved_tensors, *saved_symints)
            # - Note that in the synthetic bases case, mutated_inputs will correspond to an updated version
            #   of the original view, and not the synthetic base
            fw_outs = call_func_at_runtime_with_args(
                CompiledFunction.compiled_fw,
                args,
                disable_amp=disable_amp,
            )

            num_outputs = CompiledFunction.metadata.num_outputs
            num_outputs_aliased = CompiledFunction.metadata.num_outputs_aliased
            num_intermediate_bases = CompiledFunction.metadata.num_intermediate_bases
            num_symints_saved_for_bw = CompiledFunction.num_symints_saved_for_bw
            num_mutated_runtime_inps = CompiledFunction.metadata.num_mutated_inp_runtime_indices
            num_forward_returns = CompiledFunction.metadata.num_forward_returns
            num_forward = CompiledFunction.metadata.num_forward

            # Partitioners must put symint arguments at the end separate from tensor arguments
            tensors_saved_for_backwards = fw_outs[
                CompiledFunction.metadata.tensors_saved_for_backwards_slice
            ]
            assert all(
                isinstance(x, torch.Tensor) for x in tensors_saved_for_backwards
            )
            # See Note [Detaching saved tensors in AOTAutograd]
            ctx.save_for_backward(*(x.detach() if x._is_view() else x for x in tensors_saved_for_backwards))
            symint_outs = fw_outs[CompiledFunction.metadata.symints_saved_for_backwards_slice]
            assert all(
                isinstance(x, (int, float, torch.SymInt, torch.SymFloat))
                for x in symint_outs
            ), str([type(x) for x in symint_outs])
            ctx.symints = symint_outs

            raw_returns = fw_outs[0:num_forward_returns]

            # Wrap all autograd.Function.forward() outputs that are aliases
            # so that autograd.Function doesn't treat them as tensors
            if num_mutated_runtime_inps > 0:
                for i, idx in enumerate(
                    CompiledFunction.metadata.mutated_inp_runtime_indices
                ):
                    # We could make this faster by only looping over inputs with metadata-only mutations
                    # (instead of looping over inputs with either data or metadata mutations), but there shouldn't be many.
                    info = CompiledFunction.metadata.input_info[idx]
                    if info.mutates_metadata and not info.mutates_data:
                        raw_returns[i] = TensorAlias(raw_returns[i])

                if config.debug_assert:
                    user_mutated_inputs_raw = raw_returns[0:num_mutated_runtime_inps]
                    mut_inp_infos = [
                        x for x in CompiledFunction.metadata.input_info if x.mutates_data or x.mutates_metadata
                    ]
                    assert len(user_mutated_inputs_raw) == len(mut_inp_infos)

            if CompiledFunction.metadata.num_unsafe_view_outputs > 0:
                for idx in CompiledFunction.metadata.unsafe_view_out_indices:
                    raw_return_idx = num_mutated_runtime_inps + idx
                    o = raw_returns[raw_return_idx]
                    raw_returns[raw_return_idx] = torch.ops.aten._unsafe_view(o, o.shape)

            if num_outputs_aliased > 0:
                for idx in CompiledFunction.metadata.aliased_out_indices:
                    raw_return_idx = num_mutated_runtime_inps + idx
                    raw_returns[raw_return_idx] = TensorAlias(raw_returns[raw_return_idx])

                if config.debug_assert:
                    intermediates_raw = raw_returns[num_mutated_runtime_inps + num_outputs:]
                    assert not any(isinstance(x, TensorAlias) for x in intermediates_raw)

            # invariant: intermediate bases always require gradients, so we don't have to
            # consider marking them as non-differentiable.
            raw_returns_not_including_intermediate_bases = raw_returns[:num_mutated_runtime_inps + num_outputs]
            raw_returns_meta = (
                [
                    x for x in CompiledFunction.metadata.input_info
                    if x.mutation_type == MutationType.MUTATED_OUT_GRAPH
                ] + CompiledFunction.metadata.output_info
            )

            fw_outs_not_requiring_grad = [
                x
                for (i, x) in enumerate(raw_returns_not_including_intermediate_bases)
                if isinstance(x, torch.Tensor)
                and not raw_returns_meta[i].requires_grad
            ]
            ctx.mark_non_differentiable(*fw_outs_not_requiring_grad)
            ctx._materialize_non_diff_grads = False

            functionalized_rng_runtime_epilogue(
                CompiledFunction.metadata,
                fw_outs[num_forward_returns:num_forward],
                return_new_outs=False
            )
            return tuple(raw_returns) + tuple(marked_dirty_inps)

        @staticmethod
        def backward(ctx, *flat_args):
            # Calling convention: we expect a grad_out passed to the backward:
            # - for every output of the fw that does *not* alias an input or graph intermediate
            # - for every updated_input generated by the fw that does *not* alias an input (aka only data-mutations)
            # - for every graph intermediate that we need to use to generate an output later.
            # The other outputs in the autograd.Function.forward that do *not* show up in the backward include:
            # - outputs that alias inputs or graph intermediates
            # - updated inputs due to metadata-only mutations.
            # We need to return them in the forward, but ensure that they all do not get gradients in the backward,
            # and we filter them out here before passing the remaining grad_outputs into the compiled backward.
            num_intermediate_bases = CompiledFunction.metadata.num_intermediate_bases
            num_graph_handled_inputs = CompiledFunction.metadata.num_mutated_graph_handled_indices
            num_mutated_runtime_inps = CompiledFunction.metadata.num_mutated_inp_runtime_indices
            expected_grad_outs = (
                CompiledFunction.metadata.num_outputs + num_mutated_runtime_inps + num_intermediate_bases
            )

            if num_graph_handled_inputs > 0:
                flat_args = flat_args[:-num_graph_handled_inputs]
            assert len(flat_args) == expected_grad_outs
            out_info = CompiledFunction.metadata.output_info

            inp_tangents, out_tangents, intermediate_base_tangents = (
                flat_args[0:num_mutated_runtime_inps],
                flat_args[num_mutated_runtime_inps:num_mutated_runtime_inps + CompiledFunction.metadata.num_outputs],
                flat_args[num_mutated_runtime_inps + CompiledFunction.metadata.num_outputs:],
            )
            # input_info contains info on *every* input,
            # But in the backward(), we are only given grad outputs for every mutated input
            # We then need to filter out the grad outputs that correspond to metadata-only mutations or don't require grad
            input_info = CompiledFunction.metadata.input_info
            inp_tangents_filtered = [
                x
                for x, info_idx in zip(inp_tangents, CompiledFunction.metadata.mutated_inp_runtime_indices)
                if input_info[info_idx].mutates_data and input_info[info_idx].requires_grad
            ]
            # We also need to filter out grad outputs that correspond to outputs aliasing inputs/intermediates
            out_tangents_filtered = [
                x
                for x, info in zip(out_tangents, out_info)
                if info.output_type in [OutputType.non_alias, OutputType.unsafe_view_alias, OutputType.custom_function_view]
                and issubclass(info.raw_type, torch.Tensor)
                and info.requires_grad
            ]
            # intermediate bases always require gradients, and always participate in the backward graph.
            flat_bw_args_with_grads = [*inp_tangents_filtered, *out_tangents_filtered, *intermediate_base_tangents]
            num_flat_bw_args_with_grads = len(flat_bw_args_with_grads)

            # sanity asserts
            # metadata_only_inps = [
            #     x for x, info_idx in zip(inp_tangents, mutated_inp_indices)
            #     if not input_info[info_idx].mutates_data
            # ]
            # aliased_outputs = [
            #     x for x, info in zip(out_tangents, out_info) if info.output_type != OutputType.non_alias]
            # assert all(x is None for x in metadata_only_inps)
            # assert all(x is None for x in aliased_outputs)

            rng_args = []
            if CompiledFunction.metadata.is_rng_op_functionalized:
                # Add the seed and offset to args
                rng_args = CUDARngStateHelper.get_torch_state_as_tuple()

            all_args = [
                *ctx.symints,
                *ctx.saved_tensors,
                *flat_bw_args_with_grads,
                *rng_args
            ]
            del flat_bw_args_with_grads

            tangents_start_idx = len(all_args) - num_flat_bw_args_with_grads - len(rng_args)
            tangents_end_idx = len(all_args) - len(rng_args)

            # Note: [AOTAutograd Backward Guards]
            # During AOTDispatch, we eagerly create and trace out a joint fw-bw graph.
            # Doing so requires us to "guess" about some of the metadata of our grad_outputs.
            #
            # In particular: if an output to the forward is a plain tensor or a subclass,
            # its corresponding grad_output in the backward **may or may not** be
            # a plain tensor or a subclass. The main cases are:
            # (1) If an output is a plain tensor, its grad_out will also be a plain tensor,
            #     *unless* the output is used in some subclass compute later in the forward graph,
            #     which will cause its grad_output to become a subclass
            # (2) If an output is a subclass, its grad_out will also be a subclass,
            #     *unless* the output of the forward did not actually participate in the gradient computation,
            #     in which case autograd will insert a plain tensor of zeros for the grad_output.
            #     We could avoid this case with `torch.autograd.Function.set_materialize_grads`,
            #     although this is not turned on today in AOTAutgrad and would require more work.
            #
            # Today, we make a guess on subclass-ness based on the above examples,
            # and hard-error in the backward if we guessed wrong.
            #
            # In the future, we should add backward guards that would allow us to
            # properly handle this case instead of erroring: we would need to retrace the backward graph,
            # since we might produce an entirely different trace if our grad_outputs are subclass or not.
            assert len(CompiledFunction.metadata.output_types) == num_flat_bw_args_with_grads
            grad_output_types = [type(x) for x in all_args[-num_flat_bw_args_with_grads:]]
            # In general, we can add more asserts/guards here for when we partitioned
            # with incorrect assumptions about the grad_outputs.
            # Normalize FakeTensor -> torch.Tensor
            # - during tracing our types are FakeTensor
            # - at runtime in the backward our types are torch.Tensor...
            # - unless we're running compiled backward, in which case they are also FakeTensor
            grad_output_types_ = [torch.Tensor if x is FakeTensor else x for x in grad_output_types]
            assert grad_output_types_ == CompiledFunction.metadata.output_types, f"""\
We incorrectly attempted to compile the backward with incorrect subclass metadata.
If you run into this error, please file an issue.
Expected grad_output types: {str(CompiledFunction.metadata.output_types)}
Got grad_output types: {str(grad_output_types)}"""

            # TODO: figure out how to refactor the backward properly so I can use aot_dispatch_subclass_wrapper() here.
            if CompiledFunction.maybe_subclass_metadata is not None:
                # Get the number of tangents after unwrapping
                len_tangents = len(unwrap_tensor_subclasses(
                    all_args[tangents_start_idx: tangents_end_idx], is_joint_structure=False
                ))
                all_args = unwrap_tensor_subclasses(all_args, is_joint_structure=False)
                tangents_start_idx = len(all_args) - len_tangents - len(rng_args)
                tangents_end_idx = tangents_start_idx + len_tangents

            # Make the tangents contiguous. Note that we must do this after subclass desugaring
            # because inputs to inductor have to be contiguous
            all_args = [
                t.contiguous() if tangents_start_idx <= i < tangents_end_idx else t
                for i, t in enumerate(all_args)
            ]

            def call_compiled_backward():
                if ctx._is_compiled_autograd_tracing():
                    # For compiled autograd, run raw FX graph so that it can be inlined into the larger graph
                    symints = ctx._get_compiled_autograd_symints()
                    assert len(symints) == len(ctx.symints)
                    all_args[:len(symints)] = symints
                    context = torch._C._DisableAutocast if disable_amp else nullcontext
                    with context():
                        out = normalize_as_list(bw_module(*all_args))
                    out = functionalized_rng_runtime_epilogue(CompiledFunction.metadata, out)
                    return tuple(out)
                ctx.maybe_clear_saved_tensors()
                if CompiledFunction.compiled_bw is None:
                    context = torch._C._DisableAutocast if disable_amp else nullcontext
                    with tracing(saved_context), context(), track_graph_compiling(aot_config, "backward"):
                        CompiledFunction.compiled_bw = aot_config.bw_compiler(
                            bw_module, placeholder_list
                        )

                out = call_func_at_runtime_with_args(
                    CompiledFunction.compiled_bw,
                    all_args,
                    steal_args=True,
                    disable_amp=disable_amp,
                )

                out = functionalized_rng_runtime_epilogue(CompiledFunction.metadata, out)
                return tuple(out)

            if torch.is_grad_enabled() and any(t.requires_grad for t in all_args if isinstance(t, torch.Tensor)):
                # Ensure that the graph is connected, and error if double backward is performed.
                # See comment for why once_differentiable is not sufficient:
                # https://github.com/pytorch/pytorch/pull/92348/files#r1072962107
                class CompiledFunctionBackward(torch.autograd.Function):
                    @staticmethod
                    def forward(ctx, *unused_args):
                        outs = call_compiled_backward()
                        # TODO: figure out how to refactor the backward properly so I can use aot_dispatch_subclass_wrapper() here.
                        if CompiledFunction.maybe_subclass_metadata is not None:
                            outs_wrapped = wrap_tensor_subclasses(
                                outs, subclass_metas=CompiledFunction.maybe_subclass_metadata.grad_input_metas)
                            return outs_wrapped
                        return outs

                    @staticmethod
                    def backward(ctx, *args):
                        raise RuntimeError("torch.compile with aot_autograd does not currently support double backward")

                CompiledFunctionBackward._compiled_autograd_key = CompiledFunction._compiled_autograd_key

                # Pass args even though they're unused, so that the graph is built
                out = CompiledFunctionBackward.apply(*all_args)
            else:
                out = call_compiled_backward()

            # TODO: figure out how to refactor the backward properly so I can use aot_dispatch_subclass_wrapper() here.
            if CompiledFunction.maybe_subclass_metadata is not None:
                outs_wrapped = wrap_tensor_subclasses(
                    out, subclass_metas=CompiledFunction.maybe_subclass_metadata.grad_input_metas)
                return outs_wrapped
            return out

    compiled_function = create_runtime_wrapper(
        CompiledFunction.apply,
        runtime_metadata=fw_metadata,
        indices_of_inps_to_detach=_indices_of_inps_to_detach,
        trace_joint=True,
        keep_input_mutations=aot_config.keep_inference_input_mutations,
        disable_amp=disable_amp
    )

    if not config.debug_assert:
        return compiled_function

    flat_requires_grad = [
        a.requires_grad if isinstance(a, Tensor) else None for a in flat_args
    ]

    @wraps(compiled_function)
    def debug_compiled_function(*args):
        # TODO: Check aliasing relationships
        # TODO: Check strides for metadata mutation
        # (NB: ideally, this logic is factored out of this function and
        # you move these debug checks there)

        # Check requires grad.  Bad case is when we compiled with
        # requires_grad = False, but input requires_grad = True
        # (vice versa is OK; we compute a gradient and then throw
        # it away when it hits the input.)
        for i, a in enumerate(args):
            can_require_grad = flat_requires_grad[i]
            if can_require_grad is None:
                assert not isinstance(a, Tensor)
            elif not can_require_grad:
                assert not a.requires_grad, format_guard_bug_msg(
                    aot_config,
                    f"{describe_input(i, aot_config)} would not require grad",
                )

        return compiled_function(*args)

    return debug_compiled_function


@dynamo_timed
def create_aot_dispatcher_function(
    flat_fn, flat_args: List[Any], aot_config: AOTConfig
):
    """
    Traces the forward and backward graphs of the attr:`flat_fn` to generate a
    joint graph. The joint graph is an Fx graph with Aten ops. Please refer to
    the tracing mechanism to understand the graph capturing details.

    The joint graph is then passed through attr:`partition_fn` to isolate the
    forward and backward portions, which are then respectively compiled via the
    provided attr:`fw_compiler` and attr:`bw_compiler`.

    The resulting compiled forward and backward graphs are then wrapped up in a
    ``torch.autograd.Function`` object.

    The calling convention here is that the first aot_config.num_params_buffers
    inputs in flat_args are parameters and buffers, and the rest are inputs.

    We use this to assume that parameters/buffer's shapes don't change.

    Note: this function is used both by aot_function and aot_export (controlled by aot_config.is_export)
        When aot_config.is_export is True, we return an FX graph + metadata
        When aot_config.is_export is False, we return an ordinary runtime function
    """

    # This is the main entry point.
    # TODO: Chillee argues that dynamo itself should pass in fake tensors to
    # the list of arguments when compiling; at the moment we do not do this

    if aot_config.decompositions is None:
        aot_config.decompositions = {}


    aot_config.decompositions = {
        **aot_autograd_decompositions,
        **aot_config.decompositions,
    }

    if config.functionalize_rng_ops:
        # Update the decompositions with functionalized random decompositions
        aot_config.decompositions = {
            **rng_decompositions,
            **aot_config.decompositions,
        }

    # Check flat_args to see if they're already fake.  If so, use that fake
    # mode instead.

    fake_mode = detect_fake_mode(flat_args)
    if fake_mode is None:
        shape_env = ShapeEnv() if aot_config.dynamic_shapes else None
        fake_mode = FakeTensorMode(shape_env=shape_env)
    else:
        shape_env = fake_mode.shape_env

    python_dispatcher_mode = (
        enable_python_dispatcher() if shape_env is not None else nullcontext()
    )

    with torch.autograd.set_multithreading_enabled(
        False
    ), preserve_rng_state(), fake_mode, python_dispatcher_mode, PhiloxStateTracker():

        def process_inputs(flat_args):
            def convert(idx, x):
                if shape_env is not None:
                    from torch._dynamo.source import ConstantSource
                    if isinstance(x, int):
                        source = ConstantSource(f"sym_{idx}")
                        return shape_env.create_symintnode(
                            shape_env.create_symbol(x, source),
                            hint=x,
                            source=source
                        )
                if not isinstance(x, torch.Tensor):
                    return x
                if isinstance(x, FakeTensor):
                    assert x.fake_mode is fake_mode
                    return x
                if is_traceable_wrapper_subclass(x):
                    attrs, _ = x.__tensor_flatten__()
                    if all(isinstance(getattr(x, attr), FakeTensor) for attr in attrs):
                        assert all(getattr(x, attr).fake_mode is fake_mode for attr in attrs)
                        return x


                # see note [Tensor Fakification and Symbol Caching]
                symbolic_context = None
                source = None
                if tracing_context := torch._guards.TracingContext.try_get():
                    if x in tracing_context.tensor_to_context:
                        symbolic_context = tracing_context.tensor_to_context[x]
                        source = symbolic_context.tensor_source
                if (
                    idx < aot_config.num_params_buffers
                    and config.static_weight_shapes
                    and not symbolic_context
                ):
                    # TODO: Ensure that this codepath is never exercised from
                    # Dynamo
                    return fake_mode.from_tensor(x, static_shapes=True)

                return fake_mode.from_tensor(
                    x, static_shapes=False, symbolic_context=symbolic_context, source=source
                )

            return [convert(idx, x) for idx, x in enumerate(flat_args)]

        fake_flat_args = process_inputs(flat_args)

        needs_autograd = (
            any(x.requires_grad for x in fake_flat_args if isinstance(x, Tensor))
            and torch.is_grad_enabled()
        )

        with enable_python_dispatcher():
            # Patch set_rng_state as set_rng_state with fake tensors is
            # nonsensical. This does not affect the collection of metadata.
            with patch("torch.cuda.set_rng_state", lambda *args: None):
                fw_metadata = run_functionalized_fw_and_collect_metadata(
                    flat_fn,
                    keep_input_mutations=aot_config.keep_inference_input_mutations,
                    is_train=needs_autograd,
                )(*fake_flat_args)

                req_subclass_dispatch = requires_subclass_dispatch(fake_flat_args, fw_metadata)

                if needs_autograd and not any(x.requires_grad for x in fw_metadata.output_info):
                    # We realized that none of the outputs require grad,
                    # so we actually have an inference graph.
                    needs_autograd = False
                    # A bit silly: right now in the subclass codepath, our ViewAndMutationMeta
                    # changes depending on whether we pass in is_train / keep_input_mutations,
                    # so we're forced to recompute the metadata.
                    # TODO: refactor the subclass path of run_functionalized_fw_and_collect_metadata
                    # so that this is unnecessary.
                    if req_subclass_dispatch:
                        fw_metadata = run_functionalized_fw_and_collect_metadata(
                            flat_fn,
                            keep_input_mutations=aot_config.keep_inference_input_mutations and not needs_autograd,
                            is_train=needs_autograd,
                        )(*fake_flat_args)
                    else:
                        fw_metadata = ViewAndMutationMeta(
                            input_info=fw_metadata.input_info,
                            output_info=fw_metadata.output_info,
                            num_intermediate_bases=fw_metadata.num_intermediate_bases,
                            keep_input_mutations=aot_config.keep_inference_input_mutations and not needs_autograd,
                            traced_tangents=fw_metadata.traced_tangents,
                            subclass_inp_meta=fw_metadata.subclass_inp_meta,
                            subclass_fw_graph_out_meta=fw_metadata.subclass_fw_graph_out_meta,
                            subclass_tangent_meta=fw_metadata.subclass_tangent_meta,
                            is_train=needs_autograd,
                        )


        if fw_metadata.num_intermediate_bases > 0:
            assert not req_subclass_dispatch, f"""\
torch.compile is currently being used with tensor subclass inputs:
{','.join([str(type(x)) for x in fake_flat_args])}. We are attempting to a compile a graph with two graph outputs
that alias one another, which is currently unsupported in the subclass use case. If you run into this,
please file a github issue"""

        if aot_config.is_export:
            # aot_export: ban input metadata mutations for now to keep shared code paths simpler.
            # Keeping .resize_() in the graph will require some work
            # Allowing it but keeping the graph functional will require some calling convention changes.
            if len([x for x in fw_metadata.input_info if x.mutates_metadata]) != 0:
                raise RuntimeError(f"""\
Found an input that received a metadata mutation, through e.g. a call to `.resize_()` or `.transpose_()`.
This is currently banned in the aot_export workflow. If you need this functionality, please file a github issue.

fw_metadata={str(fw_metadata)}""")
            # In export, banning data mutations on inputs that require grad for now.
            # This should be rare, and is tricky to get right. When we trace the backward,
            # we currently trace with autograd.grad instead of .backward(), which makes it difficult
            # to ensure that we run autograd all the way through the input **before** it saw the mutation.
            if len([x for x in fw_metadata.input_info if x.requires_grad and x.mutates_data]) != 0:
                raise RuntimeError(f"""\
Found a graph input that requires gradients, and received a mutation.
This is currently banned in the aot_export workflow. If you need this functionality, please file a github issue.

fw_metadata={str(fw_metadata)}""")
            if req_subclass_dispatch:
                raise RuntimeError("""\
aot_export is not currently supported with traceable tensor subclass.
If you need this feature, please comment on <CREATE_ISSUE_LINK>""")

            # Need to decide on a strategy for functionalized RNG: toggling via global config seems bad,
            # and turning it on will require a non-trivial calling convention change for any export runtime.
            if config.functionalize_rng_ops:
                raise RuntimeError("""\
Functionalized RNG is not currently supported in the aot_export workflow. Please file a github issue,
or otherwise set torch._functorch.config.functionalize_rng_ops = False.""")

        # crappy version of dispatcher
        # TODO: Do this properly
        if needs_autograd:
            # For now, aot_dispatch_autograd knows to explicitly return a graph
            # when run with export, and an opaque callable otherwise.
            # In theory we could factor these out, but I wanted to let the dust
            # settle on how functionalized rng fits into export first.
            compiler_fn = aot_dispatch_autograd_graph if aot_config.is_export else aot_dispatch_autograd
        else:
            # aot_dispatch_base_graph contains only the "graph bits", while aot_dispatch_base
            # includes some extra work around handling a runtime epilogue.
            compiler_fn = aot_dispatch_base_graph if aot_config.is_export else aot_dispatch_base

        compiler_fn = partial(aot_wrapper_synthetic_base, compiler_fn=compiler_fn, needs_autograd=needs_autograd)
        compiler_fn = partial(aot_wrapper_dedupe, compiler_fn=compiler_fn)
        # You can put more passes here

        compiled_fn = compiler_fn(flat_fn, fake_flat_args, aot_config, fw_metadata=fw_metadata)
        if aot_config.is_export:
            mutated_user_inp_locs = [
                idx - aot_config.num_params_buffers
                for idx in fw_metadata.mutated_inp_runtime_indices
                if idx >= aot_config.num_params_buffers
            ]
            if len(mutated_user_inp_locs) > 0:
                raise RuntimeError(f"""
Found following user inputs located at {mutated_user_inp_locs} are mutated. This is currently banned in the aot_export workflow.
If you need this functionality, please file a github issue.

fw_metadata={str(fw_metadata)}""")

            # During export, we don't get back a callable - we get back the raw fx graph
            # (either a joint or an inference-only graph)
            assert isinstance(compiled_fn, torch.fx.GraphModule)
            return compiled_fn, fw_metadata

        if not hasattr(compiled_fn, "_boxed_call"):
            compiled_fn = make_boxed_func(compiled_fn)

        return compiled_fn



def create_functional_call(mod, params_spec, params_len):
    # Redundant with dynamo, but worth having in case this gets invoked elsewhere.
    # https://github.com/pytorch/pytorch/issues/103569

    def functional_call(*args, **kwargs):
        with stateless._reparametrize_module(
            mod, pytree.tree_unflatten(args[:params_len], params_spec)
        ):
            if isinstance(mod, torch.fx.GraphModule):
                with fx_traceback.preserve_node_meta(), warnings.catch_warnings():
                    warnings.filterwarnings(
                        "ignore", "Anomaly Detection has been enabled."
                    )
                    with torch.autograd.detect_anomaly(check_nan=False):
                        out = Interpreter(mod).run(*args[params_len:], **kwargs)
            else:
                out = mod(*args[params_len:], **kwargs)

        if not isinstance(out, (tuple, list)):
            raise RuntimeError(
                "Graph output must be a tuple(). This is so that we can avoid "
                "pytree processing of the outputs. Please change the module to "
                "have tuple outputs or use aot_module instead."
            )
        return out
    return functional_call


def _graph_input_names(gm):
    return [node.name for node in gm.graph.nodes if node.op == "placeholder"]


def _graph_output_names(gm):
    output_node = next(iter(reversed(gm.graph.nodes)))
    assert output_node.op == "output" and len(output_node.args) == 1
    return_args = output_node.args[0]
    return [getattr(return_arg, "name", None) for return_arg in return_args]


def create_graph_signature(
    fx_g: torch.fx.GraphModule,
    fw_metadata: ViewAndMutationMeta,
    in_spec: pytree.TreeSpec,
    out_spec: pytree.TreeSpec,
    *,
    user_args_flat: List[torch.Tensor],
    params_and_buffers_flat: List[torch.Tensor],
    param_names: List[str],
    buffer_names: List[str],
    trace_joint: bool,
    num_user_fw_outs: Optional[int],
    loss_index: Optional[int],
) -> GraphSignature:

    # Retrieve graph input names
    graph_input_names = _graph_input_names(fx_g)
    # Retrieve graph output names
    graph_output_names = _graph_output_names(fx_g)

    num_params_buffers = len(param_names) + len(buffer_names)
    # We have enough restrictions on the graph (no de-duping, synthetic bases, etc),
    # Such that # graph inps = # user inps + # params + # buffers
    num_user_args = len(graph_input_names) - num_params_buffers

    if trace_joint:
        assert num_user_fw_outs is not None
        num_fw_outs = num_user_fw_outs + fw_metadata.num_mutated_inp_runtime_indices
        backward_output_names = graph_output_names[num_fw_outs:]

        grad_index = itertools.count(0)
        gradients_to_parameters = {
            backward_output_names[next(grad_index)]: param_names[i]
            for i, param in enumerate(params_and_buffers_flat)
            if param.requires_grad
        }

        gradients_to_user_inputs = {
            backward_output_names[next(grad_index)]: graph_input_names[i + len(params_and_buffers_flat)]
            for i, user_input in enumerate(user_args_flat)
            if user_input.requires_grad
        }

        assert len(gradients_to_parameters) + len(gradients_to_user_inputs) == len(
            backward_output_names
        )

        # Check that we have fully accounted for all graph outputs
        backward_signature = BackwardSignature(
            gradients_to_parameters,
            gradients_to_user_inputs,
            graph_output_names[loss_index],
        )
    else:
        backward_signature = None
        num_user_fw_outs = len(graph_output_names) - fw_metadata.num_mutated_inp_runtime_indices

    return GraphSignature.from_tracing_metadata(
        in_spec=in_spec,
        out_spec=out_spec,
        graph_input_names=graph_input_names,
        graph_output_names=graph_output_names,
        view_mutation_metadata=fw_metadata,
        named_parameters=param_names,
        named_buffers=buffer_names,
        num_user_inputs=num_user_args,
        num_user_outputs=num_user_fw_outs,
        loss_index=loss_index,
        backward_signature=backward_signature,
    )

def aot_function(
    fn: Callable,
    fw_compiler: Callable,
    bw_compiler: Optional[Callable] = None,
    partition_fn: Callable = default_partition,
    decompositions: Optional[Dict] = None,
    num_params_buffers: int = 0,
    keep_inference_input_mutations: bool = False,
    inference_compiler: Optional[Callable] = None,
    *,
    # Whether or not to trace with dynamic shapes
    dynamic=False,
    enable_log=True,
) -> Callable:
    """
    Traces the forward and backward graph of :attr:`fn` using torch dispatch
    mechanism, and then compiles the generated forward and backward graphs
    through :attr:`fw_compiler` and :attr:`bw_compiler`.

    :func:`aot_function` traces the forward and backward graph ahead of time,
    and generates a joint forward and backward graph.  :attr:`partition_fn` is
    then used to separate out forward and backward graphs. The partitioner
    function can be used to perform optimizations such as recomputation. One can
    set `decompositions` dictionary to decompose the operators into a sequence
    of core or simpler operators supported by the backend compilers.

    .. warning::
        This API is experimental and likely to change.

    Args:
        fn (Callable): A Python function that takes one ore more arguments. Must
            return one or more Tensors.
        fw_compiler (Callable): A Python function that accepts an Fx graph with
            Aten ops and input args, and returns a Callable that semantically is
            equivalent to the input Fx graph.
        bw_compiler (Optional[Callable]): A Python function that accepts an
            Fx graph with Aten ops and input args, and returns a Callable that
            semantically is equivalent to the input Fx graph.  Default: None
            (when None, it defaults to the :attr:`fw_compiler`)
        partition_fn (Callable): A Python function that takes a joint forward
            and backward graph, and partitions it into separate forward and
            backward graphs.
        decompositions (Dict): A dictionary to define the decomposition of
            larger Aten ops into simpler or core Aten ops.
        inference_compiler (Optional[Callable]): A Python function that accepts an
            Fx graph with Aten ops and input args, and returns a Callable that
            semantically is equivalent to the input Fx graph. inference_compiler is invoked
            if no autograd is needed. Default: None
            (when None, it defaults to the :attr:`fw_compiler`)
    Returns:
        Returns a ``Callable`` that retains the eager behavior of the original
        :attr:`fn`, but with forward and backward graph compiled via
        :attr:`fw_compile` and :attr:`bw_compile`.

    A simple example usage of :func:`aot_function` is as follows. This example
    will print the forward and backward graphs of the function ``fn``

        >>> fn = lambda x : x.sin().cos()
        >>> def print_compile_fn(fx_module, args):
        >>>     print(fx_module)
        >>>     return fx_module
        >>> aot_fn = aot_function(fn, print_compile_fn)
        >>> x = torch.randn(4, 5, requires_grad=True)
        >>> aot_fn(x)
    """

    if bw_compiler is None:
        bw_compiler = fw_compiler
    if inference_compiler is None:
        inference_compiler = fw_compiler
    aot_config = AOTConfig(
        fw_compiler=fw_compiler,
        bw_compiler=bw_compiler,
        inference_compiler=inference_compiler,
        partition_fn=partition_fn,
        decompositions=decompositions,
        num_params_buffers=num_params_buffers,
        aot_id=next(AOT_COUNTER),
        keep_inference_input_mutations=keep_inference_input_mutations,
        dynamic_shapes=dynamic,
        aot_autograd_arg_pos_to_source=None,
        is_export=False,
        no_tangents=False,
        enable_log=enable_log,
    )
    cached_res = None

    @wraps(fn)
    def returned_function(*args, **kwargs):
        nonlocal cached_res
        # Now flatten the tensor args
        flat_args = pytree.arg_tree_leaves(*args, **kwargs)

        # Compile the function and save it in the cache
        if cached_res is None:
            flat_fn, out_spec = create_tree_flattened_fn(fn, args, kwargs)

            compiled_fn = create_aot_dispatcher_function(
                flat_fn,
                flat_args,
                aot_config,
            )
            cached_res = (compiled_fn, out_spec)

        cached_fn, out_spec = cached_res
        out = cached_fn(flat_args)
        return out_spec.unflatten(out)

    return returned_function


def aot_module(mod: nn.Module, *args, **kwargs) -> nn.Module:
    """
    Traces the forward and backward graph of :attr:`mod` using torch dispatch
    tracing mechanism. It is wrapper function, that underneath uses
    :func:`aot_function` to perform tracing and compilation.

    :func:`aot_module` lifts the parameters and buffers of ``nn.Module`` as inputs
    to a new callable which is then compiled through :func:`aot_function`.

    .. warning::
        This API is experimental and likely to change.

    Args:
        mod (Callable): A ``nn.Module`` module.
        args : args to be passed to :func:`aot_function`
        kwargs : kwargs to be passed to :func:`aot_function`

    Returns:
        Returns a ``nn.Module`` that retains the eager behavior of the original
        :attr:`mod`, but with forward and backward graph compiled.

    """
    # See Note: [Fake Modules and AOTAutograd]
    torch._dynamo.utils.assert_no_fake_params_or_buffers(mod)

    def functional_call(named_params, named_buffers, *args, **kwargs):
        params_and_buffers = {**named_params, **named_buffers}
        return torch.func.functional_call(mod, params_and_buffers, args, kwargs)

    named_params = dict(mod.named_parameters(remove_duplicate=False))
    named_buffers = dict(mod.named_buffers(remove_duplicate=False))
    num_params_buffers = len(named_params) + len(named_buffers)
    compiled_f = aot_function(
        functional_call, *args, num_params_buffers=num_params_buffers, **kwargs
    )

    class AOTModule(nn.Module):
        def __init__(self):
            super().__init__()
            self.orig_module = mod

        def forward(self, *args, **kwargs):
            return compiled_f(
                named_params,
                named_buffers,
                *args,
                **kwargs,
            )

    return AOTModule()


def aot_module_simplified(
    mod: nn.Module,
    args,
    fw_compiler: Callable,
    bw_compiler: Optional[Callable] = None,
    partition_fn: Callable = default_partition,
    decompositions: Optional[Dict] = None,
    keep_inference_input_mutations=False,
    inference_compiler: Optional[Callable] = None,
) -> nn.Module:
    """
    This is the simplified or low overhead version of aot_module. For frontends
    like TorchDynamo, the input functions/modules to AOT are static and have
    unpacked inputs/outputs. This gives us an opportunity to remove the
        (1) pytree overhead to parse inputs/outputs,
        (2) AOT Autograd cache,
        (3) Reading of params/buffers in every forward call

    :func:`aot_module_simplified` removes these overheads.
    """
    params = {
        **dict(mod.named_parameters(remove_duplicate=False)),
        **dict(mod.named_buffers(remove_duplicate=False)),
    }
    params_flat, params_spec = pytree.tree_flatten(params)
    params_flat = list(params_flat)
    params_len = len(params_flat)

    functional_call = create_functional_call(mod, params_spec, params_len)

    if bw_compiler is None:
        bw_compiler = fw_compiler
    if inference_compiler is None:
        inference_compiler = fw_compiler

    seen_sources = set()

    full_args = []
    # First, the params
    full_args.extend(params_flat)

    if tracing_context := torch._guards.TracingContext.try_get():
        tracing_context.params_flat = params_flat

    aot_autograd_arg_pos_to_source = None
    # Then, the params 1:1 mapped sources, if relevant.
    if hasattr(mod, "_param_name_to_source"):
        aot_autograd_arg_pos_to_source = []
        # We now know this came from dynamo, and (1) we care about guards,
        # so setting up aot_autograd_arg_pos_to_source for downstream dedup guards
        # can now be done safely. (2) Dynamo logic protects the 1:1 sizing below.
        for name in params.keys():
            assert name in mod._param_name_to_source, f"{name} not found."
            source = mod._param_name_to_source[name]
            assert source not in seen_sources, source
            seen_sources.add(source)
            aot_autograd_arg_pos_to_source.append(source)

    # Next, the input args
    full_args.extend(args)

    if hasattr(mod, "graph"):
        # Non dynamo entrypoints can get to here...
        for i, node in enumerate(mod.graph.nodes):
            if node.op == "placeholder":
                if hasattr(node, "_dynamo_source"):
                    # ... but not here!
                    if aot_autograd_arg_pos_to_source is None:
                        aot_autograd_arg_pos_to_source = []
                    source = node._dynamo_source
                    assert source not in seen_sources, source
                    seen_sources.add(source)
                    aot_autograd_arg_pos_to_source.append(source)

    if aot_autograd_arg_pos_to_source is not None:
        assert len(full_args) == len(aot_autograd_arg_pos_to_source)

    dynamic_shapes = False
    for x in full_args:
        if isinstance(x, FakeTensor):
            dynamic_shapes = x.fake_mode.shape_env is not None
            break

    aot_config = AOTConfig(
        fw_compiler=fw_compiler,
        bw_compiler=bw_compiler,
        inference_compiler=inference_compiler,
        partition_fn=partition_fn,
        decompositions=decompositions,
        num_params_buffers=params_len,
        aot_id=next(AOT_COUNTER),
        keep_inference_input_mutations=keep_inference_input_mutations,
        dynamic_shapes=dynamic_shapes,
        aot_autograd_arg_pos_to_source=aot_autograd_arg_pos_to_source,
        is_export=False,
        no_tangents=False,
    )

    with compiled_autograd.disable():
        compiled_fn = create_aot_dispatcher_function(
            functional_call,
            full_args,
            aot_config,
        )

    # TODO: There is something deeply wrong here; compiled_fn running with
    # the boxed calling convention, but aot_module_simplified somehow
    # historically returned a function that was not the boxed calling
    # convention.  This should get fixed...
    def forward(*runtime_args):
        full_args = []
        full_args.extend(params_flat)
        full_args.extend(runtime_args)
        return compiled_fn(full_args)

    # Just for convenience
    forward.zero_grad = mod.zero_grad
    forward.named_parameters = mod.named_parameters
    forward.named_buffers = mod.named_buffers

    return forward

def aot_export_module(
    mod: nn.Module,
    args,
    *,
    decompositions: Optional[Dict] = None,
    # If true, we'll return a joint forward-backward graph,
    # As well as metadata on the loss + gradients in the backward.
    trace_joint: bool,
    # If trace_joint is True, we expect your module to return a scalar loss.
    # Your module can return multiple outputs, so you must specify which output the loss is.
    output_loss_index: Optional[int] = None,
) -> Tuple[torch.fx.GraphModule, GraphSignature]:
    """
    This function takes in a module, and returns:
    (1) an FX graph that can be exported
    (2) some metadata about the graph

    If `trace_joint=True` we will return a joint graph of the forward + backward.

    The traced FX graph will have the following properties compared to the original module:
    (1) Inputs and outputs to the module will be pytree-flattened
    (2) Parameters and buffers on the module will be lifted into graph inputs,
        graph_inputs = (*parameters, *buffers, *user_inputs)
    (3) The graph will be fully functionalized
    (4) Any input mutations will be converted into additional outputs in the graph,
        meaning whoever calls this graph is responsible for applying the mutations
        back to the original inputs.
    (5) If is_joint is provided the graph will return parameter gradients in addition to user outputs.
        The graph output will look like:
        graph_outputs = (*updated_inputs, *user_outputs, *param_gradients)

    There are also several restrictions on what modules can use this API. In particular:
    (1) If trace_joint is specified, we expect the loss function to be **fused**
        into the module forward. One of the outputs to the forward must be a scalar loss,
        which is specified with `output_loss_index`.
        All other outputs to the forward are presumed to not require gradients.
    (2) This API cannot capture optimizers (although in theory we could build an API for this).
    (3) Metadata mutations on params/buffers/inputs are banned.
    (4) Data mutations on anything that requires gradients are banned (parameters)
    (5) If an input is mutated, it is not allowed to alias any other inputs.
    (6) Parameters must not be duplicated.
    """
    named_parameters = dict(mod.named_parameters(remove_duplicate=False))
    named_buffers = dict(mod.named_buffers(remove_duplicate=False))
    params_and_buffers = {
        **dict(named_parameters),
        **dict(named_buffers),
    }
    params_and_buffers_flat, params_spec = pytree.tree_flatten(params_and_buffers)
    params_and_buffers_flat = tuple(params_and_buffers_flat)
    params_len = len(params_and_buffers_flat)

    functional_call = create_functional_call(mod, params_spec, params_len)

    num_fw_outs = None

    if trace_joint:
        # This helper effectively just adds some extra asserts about what the backward will look like:
        # Outputs must include a scalar loss, that we compute gradients w.r.t.
        # We don't compute gradients w.r.t. anything else: so just in case we detach()
        # and other output tensors.
        def fn_to_trace(*args):
            nonlocal num_fw_outs
            out = functional_call(*args)
            if output_loss_index is None:
                raise RuntimeError("""\
If trace_joint=Trueit is required that one of your forward outputs must be a scalar loss.
You must specify the which (index) output is the loss with output_loss_index.""")
            if isinstance(out, (torch.Tensor)):
                out = (out,)
            if not isinstance(out, (tuple, list)):
                raise RuntimeError(f"Expected forward output to be either a tensor or a list/tuple of tensors. found {type(out)}")

            for i, o in enumerate(out):
                # We only want to create a backward graph w.r.t. the loss that the user passed in.
                # This implies that every other output should not require gradients.
                # Instead of making this an error (and forcing the user to detach all other outputs
                # of their forward),
                # we'll automatically detach them here.
                if o.requires_grad and i != output_loss_index:
                    raise RuntimeError(f"""\
Found an output of the forward that requires gradients, that was not the scalar loss.
We require all outputs to the forward that are not the scalar loss to not require gradient,
because we will only compute a backward graph against the scalar loss.
You can fix this by calling .detach() on each of your forward outputs that is not the loss.
You specified that output index {output_loss_index} is the loss, but we found that
the output at index {i} requires gradients.""")
            out_loss = out[output_loss_index]
            num_fw_outs = len(out)
            if not out_loss.requires_grad:
                raise RuntimeError(f"""\
The output at index {output_loss_index} was marked as the loss, but it does not require gradients""")
            if out_loss.numel() != 1:
                raise RuntimeError(f"""\
We require the output marked as the loss (at index {output_loss_index}) to be a scalar, but it has shape {out_loss.shape}""")
            return out
        ctx = nullcontext
    else:
        # Run under no_grad, so our tracing machinery only traces an inference graph.
        ctx = torch.no_grad
        fn_to_trace = functional_call

    full_args = []
    # First, the params
    # NB: It is REQUIRED that parameters come first, Inductor infers "fixed"
    # parameters by looking at the difference in parameter count outside
    # and inside AOTAutograd, and assumes the prefix of arguments are fixed
    # arguments
    full_args.extend(params_and_buffers_flat)
    # Next, the input args
    full_args.extend(args)

    with ctx():
        fx_g, metadata, in_spec, out_spec = _aot_export_function(
            fn_to_trace,
            full_args,
            decompositions=decompositions,
            num_params_buffers=params_len,
            no_tangents=True,
        )
    if trace_joint:
        def flattened_joint(*args):
            # The idea here is that the joint graph that AOTAutograd creates has some strict properties:
            # (1) It accepts two arguments (primals, tangents), and pytree_flattens them
            # (2) It returns a tuple of (fw_outs, gradients)
            # This is a very useful convention for anyone who wants to partition the joint graph
            # into a separate forward and backward graph.
            # However,
            # (1) for people exporting a single joint graph, it would be preferable not to have
            #     any pytrees in the graph.
            # (2) We are guaranteed in the aot_export_module case that the forward outputs a loss,
            #     and there are therefore no tangents that are needed to run the joint graph.
            # (3) AOTAutograd creates a grad_input for every input in the forward,
            #     including None's for inputs that are not grad-requiring tensors.
            #     we don't want these in our export graph.
            #     and there are therefore no tangents that are needed to run the joint graph.
            # This function "fixes" both of the above by removing any tangent inputs,
            # and removing pytrees from the original FX graph.
            fake_tangents = [None for _ in range(metadata.num_outputs + metadata.num_mutated_inp_runtime_indices)]
            fw_outs, gradients = fx_g(args, fake_tangents)
            assert len(gradients) == len(args)
            output_gradients = []
            for i, (a, grad) in enumerate(zip(args, gradients)):
                if isinstance(a, torch.Tensor) and a.requires_grad:
                    assert grad is not None, """\
Found a parameter that did not receive a gradient.
"This is most likely a bug, but if this needs to be supported please comment on this Github issue:
https://github.com/pytorch/pytorch/issues/101192
"""
                    output_gradients.append(grad)
                else:
                    assert grad is None
            return *fw_outs, *output_gradients
        fx_g = make_fx(flattened_joint)(*full_args)

    user_args_flat = pytree.arg_tree_leaves(*args)
    return fx_g, create_graph_signature(
        fx_g,
        metadata,
        in_spec,
        out_spec,
        user_args_flat=user_args_flat,
        params_and_buffers_flat=params_and_buffers_flat,
        param_names=list(named_parameters.keys()),
        buffer_names=list(named_buffers.keys()),
        trace_joint=trace_joint,
        num_user_fw_outs=num_fw_outs,
        loss_index=output_loss_index,
    )

def aot_export_joint_simple(
    func: Callable,
    args,
    *,
    trace_joint: bool,
    # It looks like the main consequence of this API is that for dynamic shapes,
    # it will assume that parms/buffers are static.
    # With the new inferred dynamic shapes API, maybe this doesn't matter?
    num_params_buffers: int = 0,
    decompositions: Optional[Dict] = None,
) -> torch.fx.GraphModule:
    """
    A simplified version of export. Used by higher order operators.

    This function makes a high-level "no calling convention changes" guarantee:
    - If no inputs require grad (so we export an inference graph),
      there are *no* calling convention change between the exported graph, and "func".
    - If at least one input requires grad (so we trace out and export a joint fw-bw graph),
      Then if you were partition the graph into a separate forward and backward graph,
      The forward graph will have no calling convention changes compared to "func".

    The above also relies on some strong restrictions around which functions this API accepts:
    (1) `args` cannot contain any pytrees (they must have been pytree_flattened already)
    (2) `func` cannot mutate any inputs
    (3) The outputs of `func` cannot alias any inputs.

    Note: this function is only lightly tested today. It will probably be tested more heavily by higher order ops.
    """
    if trace_joint:
        ctx = nullcontext
    else:
        # Run under no_grad, so our tracing machinery only traces an inference graph.
        ctx = torch.no_grad

    with ctx():
        fx_g, metadata, in_spec, out_spec = _aot_export_function(
            func,
            args,
            decompositions=decompositions,
        )
    # At this point, we can just directly return the (joint or inference graph) that we traced.
    # First though: a bunch of assertions to make sure that our graph doesn't require
    # any calling convention changes compared to the original function.
    # These restrictions are *in addition to* the general restrictions on export.

    # No input mutations
    if len([x for x in metadata.input_info if x.mutates_data or x.mutates_metadata]) != 0:
        raise RuntimeError(f"aot_export_joint_simple does not support input mutations. {str(metadata)}")
    # No output aliasing
    if len([x for x in metadata.output_info if x.output_type != OutputType.non_alias]) != 0:
        raise RuntimeError(f"aot_export_joint_simple does not support outputs that alias inputs. {str(metadata)}")
    # No pytrees
    if type(in_spec) == pytree.LeafSpec:
        raise RuntimeError(f"aot_export_joint_simple requires inputs to be a single list/tuple. in_spec={str(in_spec)}")
    if len([x for x in in_spec.children_specs if type(x) != pytree.LeafSpec]) != 0:
        raise RuntimeError(f"aot_export_joint_simple requires individual inputs not to be pytrees. in_spec={str(in_spec)}")
    if type(out_spec) == pytree.LeafSpec:
        raise RuntimeError(f"aot_export_joint_simple requires outputs to be a single list/tuple. out_spec={str(out_spec)}")
    if len([x for x in out_spec.children_specs if type(x) != pytree.LeafSpec]) != 0:
        raise RuntimeError(f"aot_export_joint_simple requires individual outputs not to be pytrees. out_spec={str(out_spec)}")
    # TODO: we might have to temporarily patch config.functionalize_rng
    # so that it doesn't run when we're exporting a higher order op.

    if config.debug_assert:
        # Smoke test that after partitioning, we can run the forward without any calling convention changes.
        fw_module, bw_module = aot_config.default_partition(
            fx_g, args, num_fwd_outputs=len(fw_metadata.output_infos)
        )
        # Attempt to run the fw_module with the original user inputs
        fake_mode = detect_fake_mode(args)
        if fake_mode is None:
            fake_mode = FakeTensorMode()
        with fake_mode:
            fw_module(*args)
    return fx_g

# Private for now because we aren't providing a contract on what to return
# for joint graphs (we could when there's a clearer use case)
# In the future, we may need to add more export API's that provide their own strong guarantees.
# This is meant as a general helper function for handling various export-y use cases.
def _aot_export_function(
    func: Callable,
    args,
    *,
    num_params_buffers: int = 0,
    decompositions: Optional[Dict] = None,
    # If we're exporting a joint graph and we don't want any tangent inputs in the graph
    # (because we are backpropping through a scalar 1 loss),
    # we need to explicitly specify not to include tangents in the graph.
    # It's not enough just to check that our tangent is a scalar, since we also
    # need to know if it is a 1 (no need to make it a graph input), or something else
    # (requiring it to be a graph input).
    # We don't know this info at trace time though, so we need to make it an explicit config.
    no_tangents: bool = False,
) -> Tuple[torch.fx.GraphModule, ViewAndMutationMeta, pytree.TreeSpec, pytree.TreeSpec]:
    dynamic_shapes = False
    for x in args:
        if isinstance(x, FakeTensor):
            dynamic_shapes = x.fake_mode.shape_env is not None
            break

    flat_fn, out_spec = create_tree_flattened_fn(func, args)
    flat_args, in_spec = pytree.tree_flatten(args)

    # The export use case doesn't care about several bits of AOTConfig
    # (1) compilers (we just export the graph)
    # (2) partitioners (export is only full graph, user can partition themselves)
    aot_config = AOTConfig(
        fw_compiler=None,
        bw_compiler=None,
        inference_compiler=None,
        partition_fn=None,
        decompositions=decompositions,
        num_params_buffers=num_params_buffers,
        aot_id=next(AOT_COUNTER),
        # For now there's no use case involving keeping input mutations in the graph
        # (which we can only do in the inference case anyway).
        # We can add this later if we need to.
        keep_inference_input_mutations=False,
        dynamic_shapes=dynamic_shapes,
        aot_autograd_arg_pos_to_source=None,
        is_export=True,
        no_tangents=no_tangents,
    )

    fx_g, meta = create_aot_dispatcher_function(
        flat_fn,
        flat_args,
        aot_config,
    )
    return fx_g, meta, in_spec, out_spec.spec


compiled_function = aot_function
compiled_module = aot_module<|MERGE_RESOLUTION|>--- conflicted
+++ resolved
@@ -69,11 +69,8 @@
     sync_functional_tensor,
     gen_alias_from_base,
     assert_functional_graph,
-<<<<<<< HEAD
-=======
     _get_mutation_type,
     _check_if_mutation_can_be_in_graph,
->>>>>>> 27b93e11
 )
 from ._aot_autograd.schemas import (  # noqa: F401
     OutputType,
@@ -84,12 +81,6 @@
     ViewAndMutationMeta,
     SubclassMeta,
     TensorAlias,
-<<<<<<< HEAD
-    MutationType,
-    OutputType,
-    GraphSignature,
-=======
->>>>>>> 27b93e11
     BackwardSignature,
     GraphOutputName,
     GraphInputName,
@@ -106,13 +97,15 @@
     wrap_tensor_subclasses_maybe_joint,
     create_metadata_for_subclass,
 )
-from ._aot_autograd.collect_metadata_analysis import (
+from ._aot_autograd.collect_metadata_analysis import (  # noqa: F401
     run_functionalized_fw_and_collect_metadata,
 )
-from ._aot_autograd.input_output_analysis import (
+from ._aot_autograd.input_output_analysis import (  # noqa: F401
     remove_dupe_metadata,
+    create_synthetic_base_metadata,
+    _tensors_definitely_do_not_overlap,
+    _compute_overlapping_inputs,
     merge_view_inputs,
-    create_synthetic_base_metadata,
 )
 
 zip = strict_zip
@@ -779,491 +772,6 @@
     return compiled_fn
 
 
-<<<<<<< HEAD
-=======
-def are_differentiable_views(view1, view2):
-    if view1 is view2:
-        return True
-    if view1._base is None and view2._base is None:
-        return False
-    if view1._base is view2._base or view1._base is view2 or view1 is view2._base:
-        return True
-    return False
-
-
-def same_dtype_views(view1, view2):
-    if view1.dtype != view2.dtype:
-        return False
-    if view1._base is not None and view1.dtype != view1._base.dtype:
-        return False
-    if view2._base is not None and view2.dtype != view2._base.dtype:
-        return False
-    return True
-
-
-
-# Assumption: x and y are known to share a storage, and we are trying to determine
-# if their memory is actually completely disjoint, based on sizes/strides/storage_offset
-def tensors_definitely_do_not_overlap(x, y):
-    if x is y:
-        return False
-    if x.numel() == 0 or y.numel() == 0:
-        return True
-
-    # Make x always on the left
-    if x.storage_offset() > y.storage_offset():
-        x, y = y, x
-    # Short-circuit in the "obvious" overlapping case: both tensors are contiguous
-    if x.is_contiguous() and y.is_contiguous():
-        if x.storage_offset() + x.numel() > y.storage_offset():
-            # definitely overlap
-            return False
-        else:
-            # definitely no overlap
-            return True
-
-    if x.dim() == 2 and y.dim() == 2 and x.stride(1) == 1 and y.stride(1) == 1:
-        # This cases is needed for the shampoo optimizer.
-        # All tensors are 2d (non-contiguous), have the same outer stride, and have an inner stride of 1
-        # (so rows are contiguous)
-        if x.stride(0) == y.stride(0):
-            offset_delta = y.storage_offset() - x.storage_offset()
-            if offset_delta < x.size(1):
-                # definitely overlaps (row 0 of y overlaps with row 0 of x)
-                # Example:
-                #   base = torch.arange(32).reshape(4, 8)
-                #   x = base.narrow(1, 0, 4)
-                #     x: size=(4, 4), stride=(8, 1), offset=0
-                #   y = base.narrow(1, 3, 4)
-                #     y: size=(4, 4), stride=(8, 1), offset=3
-                return False
-            x_total_elems_covered = x.stride(0) * (x.size(0) - 1) + x.size(1)
-            if x_total_elems_covered <= offset_delta:
-                # definitely does not overlap (last byte of x is before start of y)
-                # Example:
-                #   x: size=(4, 4), stride=(8, 1), offset=0 (last byte is 27)
-                #   y: size=(4, 4), stride=(8, 1), offset=28 (start byte is 28)
-                return True
-            # At this point, we want to check if the 0th row of y
-            # overlaps with **some** row of x.
-            # We can check this by shifting y backward by the shared stride, repeatedly,
-            # until the first row of y is before the first row of x.
-            # Then we can check if these rows overlap.
-            # We can accomplish this by modding our offset by the stride.
-            offset_delta_mod = offset_delta % x.stride(0)
-            # Example:
-            # 0 1 2 3
-            # 9 10 11 12
-            # 18 19 20 21
-            # 27 28 29 30
-            #   x: size=(4, 4), stride=(9, 1), offset=0
-            #   y: size=(4, 4), stride=(9, 1), offset=22 (this would not overlap)
-            #   y: size=(4, 4), stride=(9, 1), offset=23 (this would not overlap)
-            #   y: size=(4, 4), stride=(9, 1), offset=24 (this would overlap)
-            #   y: size=(4, 4), stride=(9, 1), offset=25 (this would overlap)
-            # If the interval [modded_offset, modded_offset + x_size] falls entirely
-            # without
-            if offset_delta_mod + y.size(1) <= x.stride(0):
-                return True
-            else:
-                return False
-    return False
-
-
-def compute_overlapping_inputs(fwd_inputs, aliased_input_indices):
-    actual_aliased_indices = set()
-    for j in range(len(aliased_input_indices)):
-        for i in range(j):
-            i_ = aliased_input_indices[i]
-            j_ = aliased_input_indices[j]
-            if not tensors_definitely_do_not_overlap(fwd_inputs[i_], fwd_inputs[j_]):
-                actual_aliased_indices.add(i_)
-                actual_aliased_indices.add(j_)
-    return actual_aliased_indices
-
-
-
-# Note [Handling mutations on an input that aliases other inputs]
-# The easiest example to show-case this edge case is here:
-#
-# def f(a, b):
-#     a.mul_(2)
-#     out = a + b
-#     return out
-# b = torch.ones(...)
-# a = b.view(-1)
-# f(a, b)
-#
-# In this situation, if a and b happened to be aliased, we need to trace something different!
-# Suppose we had b = a.view(-1)
-# (In this case, that means that `a._base is b`)
-#
-# We need to ensure that the aliasing relationship between a and b is preserved.
-# We do that detecting the specific situation above (mutate an input that aliases another input),
-# and when we do that, we create a synthetic base argument. Then inside of the traced forward,
-# we regenerate a and b off of that base.
-# The complete example of the transformed function looks like this:
-#
-# // The traced forward takes in a synthetic base, and regenerates the aliased inputs as views
-# // We could consider getting view-replay support here to minimize as_strided_scatter ops in the graph
-# def traced_forward(base):
-#     a = base.as_strided(...)
-#     b = base.as_strided(...)
-#     a_updated = a.mul(2)
-#     base_updated = torch.as_strided_scatter(base, a_updated, ...)
-#     b_updated = base_updated.as_strided(...)
-#     out = a_updated + b_updated
-#     return a_updated, out
-#
-# def compiled_fn(a, b):
-#     // we detect that a is the "differentiable base" here
-#     base = a
-#     // In other situations, we might do either:
-#     // (1) a and b are both views off of some larger differentiable base
-#     //     assert a._base is b._base and a._base is not None
-#     //     base = a._base
-#     // (2) a and b both don't require gradients. Create a base from the storage
-#     //     assert a._base is None and b._base is None
-#     //     base = torch.Tensor(a.storage())
-#     a_updated, out = traced_forward(base)
-#     a.copy_(a_updated)
-#     return out
-#
-# This function:
-# (1) Merges input views into a synthetic base argument, when any of those input views are mutated
-# (2) Returns metadata telling the autograd.Function how to modify their arguments properly,
-#     to respect the new calling convention.
-#
-# The calling convention is as follows.
-# Any inputs that were originally views of one another get yanked, and replaced with a synthetic base.
-# The argument list ordering goes [base1, ..., baseN], [arg1, ..., argN],
-# Where the ordering of the bases is determined from the ordering of the original view args.
-# baseA will come before baseB if the earliest original argument coming from baseA
-# showed up earlier in the argument list than the earliest original argument coming from baseB.
-#
-# Example, given some tensors a, b, c, d
-# call site:
-#   f(a, c.view(-1), b.view(-1), b, c, d)
-# Modified argument list:
-#   c_base comes first because the first c view came earlier in arg list than the first b view
-#   a and d still show up in the modified arg list, but b and c don't- they're regenerated from their bases
-#   b_base = torch.Tensor(b.storage())
-#   c_base = torch.Tensor(c.storage())
-#   f(c_base, b_base, a, d)
-def merge_view_inputs(
-    fwd_inputs: List[Any], mutated_input_info: List[InputAliasInfo],
-    *,
-    # The autograd case currently has more restrictions than the inference case.
-    is_inference: bool,
-) -> Tuple[List[Any], Optional[List[Union[int, Tuple[int, torch.Tensor]]]]]:
-    assert len(fwd_inputs) == len(mutated_input_info)
-    storage_ref_to_idx: Dict[StorageWeakRef, List[int]] = collections.defaultdict(list)
-    base_args = []
-    other_args = []
-    for i, inpt in enumerate(fwd_inputs):
-        if isinstance(inpt, Tensor):
-            storage_ref = StorageWeakRef(inpt.untyped_storage())
-            storage_ref_to_idx[storage_ref].append(i)
-        else:
-            other_args.append(inpt)
-    # Note [Synthetic Base Info Metadata]
-    # This list contains metadata that tells you what the i'th argument in the inner calling convention should be.
-    # It's either:
-    # - another int (corresponding to the index in the argument list of the element from the outer calling convention)
-    # - idx, view_tensor, where we can generate the new output with view_tensor._view_func(old_args[idx])
-    #   idx corresponds to which synthetic base from the outer calling context to view
-    inner_calling_convention_meta: Dict[int, Union[int, Tuple[int, torch.Tensor]]] = {}
-    for aliased_input_indices in storage_ref_to_idx.values():
-        if len(aliased_input_indices) <= 1 or not any(
-            # We only care about mutations that affect all aliases,
-            # so metadata mutations on an input doesn't require us to do synthetic base handling.
-            mutated_input_info[inpt_idx].mutates_data
-            for inpt_idx in aliased_input_indices
-        ):
-            for curr_idx in aliased_input_indices:
-                other_args.append(fwd_inputs[curr_idx])
-            continue
-
-        # Here, we attempt to do a more complicated check to detect false aliasing
-        # (e.g. if all the tensors have the same storage, but don't actually overlap)
-        # In theory, we could have a large group of tensors that all share storages, where only *some* of them
-        # have overlapping memory.
-        # I don't bother with that case for now: here, we only bail out earlier if we detect that **every** pair
-        # of tensors in the current group that shares a storage is non-overlapping.
-        aliased_input_indices_no_false_sharing = compute_overlapping_inputs(fwd_inputs, aliased_input_indices)
-        if len(aliased_input_indices_no_false_sharing) <= 1:
-            for curr_idx in aliased_input_indices:
-                other_args.append(fwd_inputs[curr_idx])
-            continue
-
-        # We detected an input that was mutated, AND aliases with another input.
-        # we need to replace this set of aliased inputs with a single synthetic base.
-        # For now, I'm banning a bunch of cases. We expect dynamo to properly detect these cases
-        # and error out. We can fix them later.
-        # These checks are transitive, so we don't need to check every pair.
-        for idx1, idx2 in zip(aliased_input_indices, aliased_input_indices[1:], strict=False):
-            view1 = fwd_inputs[idx1]
-            view2 = fwd_inputs[idx2]
-            # The "inputs that are aliased but have different differentiable bases" case
-            # is more complicated and hopefully pretty rare. Not currently handled.
-            if not is_inference:
-                assert are_differentiable_views(
-                    view1, view2
-                ), "aot_autograd() does not yet handle non-differentiable view input mutations."
-            # Regenerating views when reinterpreting complex / real tensors seems non-trivial,
-            # not handling for now
-            assert same_dtype_views(
-                view1, view2
-            ), "aot_autograd() does not yet handle input mutations on views with different dtypes."
-        non_none_bases = [
-            fwd_inputs[i]._base
-            for i in aliased_input_indices
-            if fwd_inputs[i]._base is not None
-        ]
-        aliases_with_none_bases = [
-            fwd_inputs[i] for i in aliased_input_indices if fwd_inputs[i]._base is None
-        ]
-        if len(non_none_bases) == 0:
-            # Case where none of the aliases have a ._base
-            # we generate a synthetic base without gradients, and generate views off of it
-            # We hit this case when we have input tensors to the graph that share a storage,
-            # but do not have a ._base field.
-            # Wondering when we hit this case?
-            # The _base field simply says that autograd knows about the aliasing relationship,
-            # but sometimes we create tensors which are aliased out of the same storage but guaranteed
-            # to be disjoint. In these cases, we will skip setting up the _base relationship
-            # for performance reasons (because the fact that the tensors share the same storage
-            # is unobservable unless you (1) do naughty things with resize_/as_strided
-            # or (2) look at the storage--as we are doing here.)
-            # One particular example of this is optimizer steps on the LSTM module:
-            # LSTM parameters are packed into a contiguous storage for efficiency reasons when
-            # calling cuDNN kernels, so when these parameters get passed to the optimizer we will
-            # find they share the same storage, but do not have _base set since they are all disjoint.
-            #
-            # NOTE: There is one case where this is unsafe:
-            # torch.Tensor(storage) will ALWAYS create a 1D tensor, which is not necessarily
-            # the same shape as the "actual" base that the tensor came from.
-            # For the most part this is fine, because we always use as_strided()
-            # to generate the original aliased inputs again.
-            # If we were to use view-replay though, this could cause the aliased views
-            # to have incorrect sizes.
-            example_idx = aliased_input_indices[0]
-            example_alias = fwd_inputs[example_idx]
-            # Note that this function is re-used at both trace time and runtime.
-            # At trace time, we're under a FakeMode so synthetic_base becomes a FakeTensor.
-            synthetic_base = torch.empty((0,), dtype=example_alias.dtype, device=example_alias.device)
-            # We don't actually have a convenient way of going from storage -> tensor,
-            # So using set_() here (we suffer some minor overhead, but this case is rare).
-            synthetic_base.set_(example_alias.untyped_storage())
-        else:
-            # Case where all of the aliases require gradients, and have the same _base.
-            synthetic_base = non_none_bases[0]
-            for other_base in non_none_bases[1:]:
-                assert (
-                    other_base is synthetic_base
-                ), "aot_autograd() does not yet handle non-differentiable view input mutations."
-            for alias in aliases_with_none_bases:
-                assert (
-                    alias is synthetic_base
-                ), "aot_autograd() does not yet handle non-differentiable view input mutations."
-        base_args.append(synthetic_base)
-        for curr_view_idx in aliased_input_indices:
-            curr_view = fwd_inputs[curr_view_idx]
-            base_idx = len(base_args) - 1
-            # We store just enough info here so that we can regenerate the view later.
-            # Regeneration: curr_view._view_func(args[base_idx])
-            inner_calling_convention_meta[curr_view_idx] = (base_idx, curr_view)
-    if len(base_args) == 0:
-        assert len(other_args) == len(fwd_inputs)
-        # If no synthetic bases are necessary, just return the original inputs.
-        return fwd_inputs, None
-    else:
-        # Otherwise, return:
-        # (1) The new args according to the updated calling convention: (synthetic_bases, other_args)
-        # (2) Metadata telling functionalization how to generate the inner argument list given the outer calling convention.
-        #     We post-process it into a list, where meta[i] tells you info about the i'th argument in the inner calling convention.
-        args_to_funization = base_args + other_args
-        arg_to_old_idx_map = {arg: i for (i, arg) in enumerate(fwd_inputs)}
-        for i, other_arg in enumerate(other_args):
-            new_idx = len(base_args) + i
-            old_idx = arg_to_old_idx_map[other_arg]
-            inner_calling_convention_meta[old_idx] = new_idx
-        # post process into a list
-        post_processed_calling_convention_meta: List[Union[int, Callable]] = [
-            -1 for _ in range(len(inner_calling_convention_meta))
-        ]
-        for k, v in inner_calling_convention_meta.items():
-            post_processed_calling_convention_meta[k] = v
-        # Quick assert: every argument in the inner calling convention should be accounted for.
-        for x in post_processed_calling_convention_meta:
-            assert x != -1
-        return args_to_functionalization, post_processed_calling_convention_meta
-
-
-def remove_dupe_metadata(
-    m: ViewAndMutationMeta,
-    keep_arg_mask: List[bool],
-    add_dupe_map: List[int],
-) -> ViewAndMutationMeta:
-    assert len(m.input_info) == len(keep_arg_mask)
-    # Easy invariant: the first argument should never be a dupe (it will be kept)
-    assert len(keep_arg_mask) > 0 and keep_arg_mask[0]
-
-    # Filter dupe'd mutated inputs out of traced_tangents
-    num_data_mutations = len([x for x in m.input_info if x.mutates_data])
-    other_traced_tangents = m.traced_tangents[num_data_mutations:]
-    inp_traced_tangents = m.traced_tangents[:num_data_mutations]
-    filtered_inp_traced_tangents = [x for i, x in enumerate(inp_traced_tangents) if keep_arg_mask[m.mutated_inp_runtime_indices[i]]]
-    traced_tangents = filtered_inp_traced_tangents + other_traced_tangents
-
-    return ViewAndMutationMeta(
-        input_info=[x for i, x in enumerate(m.input_info) if keep_arg_mask[i]],
-        # For outputs that are views of inputs, we store the index of the input that the output
-        # was generated from. Need to update that index to account for removed dupes.
-        output_info=[
-            OutputAliasInfo(
-                output_type=o.output_type,
-                raw_type=o.raw_type,
-                dynamic_dims=o.dynamic_dims,
-                base_idx=None if o.base_idx is None else add_dupe_map[o.base_idx],
-                requires_grad=o.requires_grad
-            )
-            for o in m.output_info
-        ],
-        num_intermediate_bases=m.num_intermediate_bases,
-        keep_input_mutations=m.keep_input_mutations,
-        traced_tangents=traced_tangents,
-        # We are guaranteed not to get here, since dupes are not supported today with subclass inputs.
-        subclass_inp_meta=None,
-        subclass_fw_graph_out_meta=None,
-        subclass_tangent_meta=None,
-        is_train=m.is_train
-    )
-
-# Given our ViewAndMutation metadata, this fn constructs a new set of metadata,
-# after adding synthetic base arguments to the function.
-# Most of the work in this fn is slogging through all of the metadata corresponding to inputs,
-# and updating it with our synthetic base calling convention.
-#
-# When config.debug_assert is set, we automatically regenerate the metadata
-# and compare it to this output for sanity.
-#
-# In addition to the updated metadata, also return the list of input indices
-# that will need to be updated in the synthetic base epilogue
-def create_synthetic_base_metadata(
-    m: ViewAndMutationMeta,
-    # Maps each outer argument idx to its inner idx (or, if this outer arg is generated from a
-    # synthetic base, you get a tuple of (i, TensorMeta), telling you the base tensor idx, and view metadata)
-    synthetic_base_info: List[Union[int, Tuple[int, torch.Tensor]]],
-    outer_args: List[Any],
-    inner_args: List[Any],
-) -> Tuple[ViewAndMutationMeta, List[int]]:
-
-    S_Outer = NewType('S_Outer', int)
-    S_Inner = NewType('S_Inner', int)
-    synthetic_base_to_indices: Dict[S_Inner, List[S_Outer]] = {}
-    for inner_idx in range(len(inner_args)):
-        outer_aliased_indices_of_current_base_arg = [
-            outer_idx for outer_idx, inner_idx_or_tuple in enumerate(synthetic_base_info)
-            if (isinstance(inner_idx_or_tuple, int) and inner_idx_or_tuple == inner_idx)
-            or (isinstance(inner_idx_or_tuple, tuple) and inner_idx_or_tuple[0] == inner_idx)
-        ]
-        synthetic_base_to_indices[inner_idx] = outer_aliased_indices_of_current_base_arg
-
-    # given the requires_grad info on mutated inputs,
-    # generate the requires_grad info on those same mutated inputs, but after constructing synthetic bases.
-    input_infos = []
-    for outer_indices in synthetic_base_to_indices.values():
-        # leaf-ness should be all-or-nothing for aliased tensor.
-        # (aka if "a" and "b" are views, then a.is_leaf == b.is_leaf)
-        any_leaf = any(m.input_info[x].is_leaf for x in outer_indices)
-        all_leaf = all(m.input_info[x].is_leaf for x in outer_indices)
-        assert any_leaf == all_leaf
-
-        mutates_data = True if len(outer_indices) > 1 else m.input_info[outer_indices[0]].mutates_data
-        mutates_metadata = False if len(outer_indices) > 1 else m.input_info[outer_indices[0]].mutates_metadata
-        requires_grad = any(m.input_info[x].requires_grad for x in outer_indices)
-        mutations_hidden_from_autograd = all(m.input_info[x].mutations_hidden_from_autograd for x in outer_indices)
-        mutation_type = _get_mutation_type(
-            m.keep_input_mutations,
-            mutates_data,
-            mutates_metadata,
-            mutations_hidden_from_autograd,
-            requires_grad
-        )
-
-        inpt_info = InputAliasInfo(
-            # If len(outer_indices) > 1, then this input is a synthetic base.
-            # The invariant is that to the rest of aot autograd, synthetic bases only show up if
-            # one of their aliases gets a data mutation. And if any of their aliases get metadata
-            # mutations, they will be hidden from the rest of aot autograd.
-            mutates_data=mutates_data,
-            mutates_metadata=mutates_metadata,
-            mutations_hidden_from_autograd=mutations_hidden_from_autograd,
-            is_leaf=any_leaf,
-            requires_grad=requires_grad,
-            mutation_type=mutation_type,
-        )
-        input_infos.append(inpt_info)
-
-
-    # Find any inputs that fulfill the following criteria:
-    # (1) They are part of a synthetic base (because they alias another input,
-    #      and at least one input experiences a data mutation)
-    # (2) They experience a metadata mutation
-    outer_aliased_arg_idx_with_metadata_mutations = [
-        outer_idx for outer_idx, inpt_info in enumerate(m.input_info)
-        if inpt_info.mutates_metadata and not isinstance(synthetic_base_info[outer_idx], int)
-    ]
-
-    # grab the original requires grad info on the outputs, except the ones from the mutated inputs
-    input_metadata_output_info = [
-        OutputAliasInfo(
-            output_type=OutputType.alias_of_input,
-            raw_type=FunctionalTensor,
-            dynamic_dims={i for i, s in enumerate(outer_args[outer_idx].shape) if not is_concrete_int(s)},
-            base_idx=synthetic_base_info[outer_idx][0],
-            requires_grad=outer_args[outer_idx].requires_grad
-        ) for outer_idx in outer_aliased_arg_idx_with_metadata_mutations]
-    existing_output_infos = [
-        OutputAliasInfo(
-            output_type=o.output_type,
-            raw_type=o.raw_type,
-            dynamic_dims=o.dynamic_dims,
-            # Map the input idx pre-synthetic-bases to the new idx post-synthetic-bases
-            base_idx=None if o.base_idx is None
-            else synthetic_base_info[o.base_idx]
-            if isinstance(synthetic_base_info[o.base_idx], int)
-            else synthetic_base_info[o.base_idx][0],
-            requires_grad=o.requires_grad
-        )
-
-        for o in m.output_info]
-
-    inner_mutated_tangents = [
-        x
-        for inner_idx, x in enumerate(inner_args)
-        if input_infos[inner_idx].mutates_data and input_infos[inner_idx].requires_grad
-    ]
-
-    output_info = existing_output_infos + input_metadata_output_info
-    # Regenerate traced tangents to include mutated inputs including synthetic bases
-    traced_tangents = inner_mutated_tangents + m.traced_tangents[len(inner_mutated_tangents):]
-
-    return ViewAndMutationMeta(
-        input_info=input_infos,
-        output_info=output_info,
-        num_intermediate_bases=m.num_intermediate_bases,
-        keep_input_mutations=m.keep_input_mutations,
-        traced_tangents=traced_tangents,
-        # We are guaranteed not to get here, since synthetic_base codepaths are not supported today with subclass inputs.
-        subclass_inp_meta=None,
-        subclass_fw_graph_out_meta=None,
-        subclass_tangent_meta=None,
-        is_train=m.is_train
-    ), outer_aliased_arg_idx_with_metadata_mutations
-
->>>>>>> 27b93e11
 # MOTIVATION:
 #
 # When tracing functions for future execution, one must be careful not to pass
